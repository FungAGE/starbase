--- conflicted
+++ resolved
@@ -6,7 +6,6 @@
 # Start cron in the background using supercronic
 supercronic $HOME/cron/crontab &
 
-<<<<<<< HEAD
 # Parse command line arguments
 while [[ $# -gt 0 ]]; do
     case $1 in
@@ -22,6 +21,29 @@
             ;;
     esac
 done
+
+restart_celery() {
+    # Kill existing Celery worker if it exists
+    if [ -f /tmp/celery.pid ]; then
+        kill $(cat /tmp/celery.pid) 2>/dev/null || true
+        rm /tmp/celery.pid
+    fi
+
+    # Start new Celery worker
+    celery -A src.config.celery_config:celery worker \
+        --loglevel=DEBUG \
+        --concurrency=4 \
+        --max-tasks-per-child=1000 \
+        --max-memory-per-child=1024000 \
+        --pidfile=/tmp/celery.pid \
+        &
+}
+
+# Start Celery initially
+restart_celery
+
+# Wait a moment for Redis and Celery to initialize
+sleep 3
 
 # Check if --dev flag was provided
 if [ "$DEV_MODE" = "true" ]; then
@@ -50,44 +72,4 @@
         --limit-max-requests=1000 \
         --access-log \
         app:server
-fi
-=======
-restart_celery() {
-    # Kill existing Celery worker if it exists
-    if [ -f /tmp/celery.pid ]; then
-        kill $(cat /tmp/celery.pid) 2>/dev/null || true
-        rm /tmp/celery.pid
-    fi
-
-    # Start new Celery worker
-    celery -A src.config.celery_config:celery worker \
-        --loglevel=DEBUG \
-        --concurrency=4 \
-        --max-tasks-per-child=1000 \
-        --max-memory-per-child=1024000 \
-        --pidfile=/tmp/celery.pid \
-        &
-}
-
-# Start Celery initially
-restart_celery
-
-# Wait a moment for Redis and Celery to initialize
-sleep 3
-
-# Start the application with optimized settings
-gunicorn --bind=0.0.0.0:8000 \
-    --reload \
-    --workers=4 \
-    --threads=4 \
-    --worker-class=gthread \
-    --worker-tmp-dir=/dev/shm \
-    --timeout=300 \
-    --graceful-timeout=60 \
-    --keep-alive=5 \
-    --max-requests=1000 \
-    --max-requests-jitter=50 \
-    --forwarded-allow-ips='*' \
-    --access-logfile - \
-    app:server
->>>>>>> a472b064
+fi