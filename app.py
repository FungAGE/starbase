--- conflicted
+++ resolved
@@ -1,9 +1,6 @@
 import warnings
 import logging
-<<<<<<< HEAD
-=======
 from flask_compress import Compress
->>>>>>> a55a3665
 from werkzeug.middleware.proxy_fix import ProxyFix
 
 import dash
@@ -19,14 +16,6 @@
 
 logging.basicConfig(
     level=logging.ERROR,
-<<<<<<< HEAD
-    format='%(asctime)s - %(name)s - %(levelname)s - %(message)s'
-)
-
-logger = logging.getLogger(__name__)
-
-warnings.filterwarnings("ignore")
-=======
     format='%(asctime)s - %(name)s - %(levelname)s - %(message)s',
     handlers=[
         logging.StreamHandler(),
@@ -38,7 +27,6 @@
 
 logger = logging.getLogger(__name__)
 logger.setLevel(logging.ERROR)
->>>>>>> a55a3665
 
 console_handler = logging.StreamHandler()
 console_handler.setLevel(logging.ERROR)
@@ -51,10 +39,7 @@
 from src.utils.telemetry import log_request, get_client_ip, is_development_ip, maintain_ip_locations
 from src.config.cache import cache, cache_dir, cleanup_old_cache
 from src.config.database import TelemetrySession, SubmissionsSession
-<<<<<<< HEAD
 from src.config.settings import DB_PATHS
-=======
->>>>>>> a55a3665
 
 _dash_renderer._set_react_version("18.2.0")
 
@@ -83,8 +68,6 @@
 # Initialize Flask first
 server = Flask(__name__)
 server.wsgi_app = ProxyFix(server.wsgi_app, x_for=1, x_proto=1)
-<<<<<<< HEAD
-=======
 Compress(server)
 
 server.config.update(
@@ -99,19 +82,6 @@
 
 cache.init_app(server)
 cleanup_old_cache()
->>>>>>> a55a3665
-
-# Configure Flask
-server.config.update(
-    MAX_CONTENT_LENGTH=10 * 1024 * 1024,
-    CACHE_TYPE='SimpleCache',
-    CACHE_DEFAULT_TIMEOUT=300,
-    SEND_FILE_MAX_AGE_DEFAULT=0,
-    PROPAGATE_EXCEPTIONS=True,
-)
-
-# Initialize cache with the app
-cache.init_app(server)
 
 # Initialize Dash app
 app = Dash(
@@ -124,10 +94,6 @@
     external_stylesheets=external_stylesheets,
     external_scripts=external_scripts,
     meta_tags=[{"name": "viewport", "content": "width=device-width, initial-scale=1"}],
-<<<<<<< HEAD
-    update_title=None,
-    compress=True
-=======
     update_title=None
 )
 
@@ -136,7 +102,6 @@
     app=server,
     storage_uri="memory://",
     default_limits=[]
->>>>>>> a55a3665
 )
 
 def initialize_app():
