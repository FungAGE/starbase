--- conflicted
+++ resolved
@@ -7,34 +7,6 @@
 import dash_mantine_components as dmc
 import dash_bootstrap_components as dbc
 from dash import Dash, html, dcc, _dash_renderer
-<<<<<<< HEAD
-=======
-from flask import Flask, request, jsonify
-from flask_limiter import Limiter
-from sqlalchemy import text
-import os
-from sqlalchemy.pool import QueuePool
-from sqlalchemy import create_engine
-
-logging.basicConfig(
-    level=logging.DEBUG,
-    format='%(asctime)s - %(name)s - %(levelname)s - %(message)s',
-    handlers=[
-        logging.StreamHandler(),
-    ]
-)
-
-warnings.filterwarnings("ignore")
-
-logger = logging.getLogger(__name__)
-logger.setLevel(logging.DEBUG)
-
-console_handler = logging.StreamHandler()
-console_handler.setLevel(logging.DEBUG)
-formatter = logging.Formatter('%(asctime)s - %(name)s - %(levelname)s - %(message)s')
-console_handler.setFormatter(formatter)
-logger.addHandler(console_handler)
->>>>>>> a472b064
 
 from src.components import navmenu
 from src.components.callbacks import create_feedback_button
@@ -42,15 +14,12 @@
 from src.config.cache import cache, cleanup_old_cache
 from src.config.database import SubmissionsSession
 from src.config.settings import DB_PATHS
-<<<<<<< HEAD
 from src.api import register_routes
 from src.config.limiter import limiter
 from src.config.logging import get_logger
+from src.config.celery_config import celery
 
 logger = get_logger(__name__)
-=======
-from src.config.celery_config import celery
->>>>>>> a472b064
 
 server = Flask(__name__)
 server.wsgi_app = ProxyFix(server.wsgi_app, x_for=1, x_proto=1)
@@ -72,6 +41,8 @@
 register_routes(server, limiter)
 _dash_renderer._set_react_version("18.2.0")
 
+# Initialize Celery
+celery.conf.update(server.config)
 
 external_stylesheets = [
     "https://cdn.jsdelivr.net/npm/@mantine/core@7.11.0/styles.css",
@@ -97,37 +68,6 @@
     "https://cdn.jsdelivr.net/npm/micromodal/dist/micromodal.min.js",
 ]
 
-<<<<<<< HEAD
-=======
-def create_app():
-    """Factory function to create the Flask app"""
-    server = Flask(__name__)
-    server.wsgi_app = ProxyFix(server.wsgi_app, x_for=1, x_proto=1)
-    Compress(server)
-    
-    server.config.update(
-        MAX_CONTENT_LENGTH=10 * 1024 * 1024,
-        CACHE_TYPE='SimpleCache',
-        CACHE_DEFAULT_TIMEOUT=300,
-        SEND_FILE_MAX_AGE_DEFAULT=0,
-        COMPRESS_MIMETYPES=['text/html', 'text/css', 'application/javascript'],
-        COMPRESS_LEVEL=6,
-        COMPRESS_ALGORITHM=['gzip', 'br']
-    )
-    
-    # Initialize cache
-    cache.init_app(server)
-    
-    # Initialize Celery
-    celery.conf.update(server.config)
-    
-    return server
-
-# Create the Flask app
-server = create_app()
-
-# Initialize Dash app
->>>>>>> a472b064
 app = Dash(
     __name__,
     server=server,
@@ -141,7 +81,6 @@
     update_title=None,
 )
 
-<<<<<<< HEAD
 DATABASE_URLS = {
     "starbase": f"sqlite:///{DB_PATHS['starbase']}",
     "submissions": f"sqlite:///{DB_PATHS['submissions']}",
@@ -165,15 +104,6 @@
     """Initialize app components and perform setup tasks."""
     with server.app_context():
         from src.database.migrations import create_database_indexes
-=======
-def initialize_app():
-    """Initialize all app components."""
-    with server.app_context():                
-        cache.init_app(server)
-        cleanup_old_cache()
-                
-    maintain_ip_locations()
->>>>>>> a472b064
 
         create_database_indexes()
         cleanup_old_cache()
@@ -207,44 +137,6 @@
     except Exception as e:
         logger.error(f"Error in request logging middleware: {str(e)}")
 
-<<<<<<< HEAD
-=======
-@app.server.route('/health/telemetry')
-def telemetry_health():
-    """Check telemetry system health"""
-    try:
-        session = TelemetrySession()
-        
-        test_ip = "127.0.0.1"
-        test_endpoint = "/"
-        log_request(test_ip, test_endpoint)
-        
-        result = session.execute(text("SELECT COUNT(*) FROM request_logs")).scalar()
-        
-        return {
-            "status": "healthy",
-            "record_count": result
-        }, 200
-    except Exception as e:
-        return {
-            "status": "unhealthy",
-            "error": str(e)
-        }, 503
-    finally:
-        session.close()
-
-@app.server.route('/api/refresh-telemetry', methods=['POST'])
-def refresh_telemetry():
-    """Endpoint to refresh telemetry data"""
-    from src.tasks import refresh_telemetry_task
-    try:
-        # Launch async task
-        task = refresh_telemetry_task.delay(IPSTACK_API_KEY)
-        return {"status": "success", "task_id": task.id}, 202
-    except Exception as e:
-        logger.error(f"Error launching telemetry refresh task: {str(e)}")
-        return {"status": "error", "message": str(e)}, 500
->>>>>>> a472b064
 
 def check_submissions_db():
     """Verify the submissions database is accessible and properly configured."""
@@ -278,69 +170,11 @@
         return result
     return None
 
-<<<<<<< HEAD
 
 app.layout = serve_app_layout
 
 with server.app_context():
     initialize_app()
-=======
-@app.server.route('/api/cache/cleanup', methods=['POST'])
-@limiter.limit("1 per minute")
-def force_cache_cleanup():
-    """Force cleanup of old cache files"""
-    from src.tasks import cleanup_cache_task
-    try:
-        task = cleanup_cache_task.delay()
-        return jsonify({
-            "status": "success",
-            "task_id": task.id,
-            "message": "Cache cleanup initiated"
-        }), 202
-    except Exception as e:
-        logger.error(f"Failed to launch cache cleanup task: {str(e)}")
-        return jsonify({
-            "status": "error",
-            "error": str(e)
-        }), 500
-
-app.layout = serve_app_layout
-
-# Add global error handlers
-@server.errorhandler(500)
-def handle_500(e):
-    logger.error(f"Internal Server Error: {str(e)}")
-    return {
-        "error": "Internal Server Error",
-        "message": "The server encountered an error. Please try again later."
-    }, 500
-
-@server.errorhandler(429)
-def handle_429(e):
-    return {
-        "error": "Too Many Requests",
-        "message": "Please wait before making more requests."
-    }, 429
-
-# Create database URLs
-DATABASE_URLS = {
-    'starbase': f"sqlite:///{DB_PATHS['starbase']}",
-    'submissions': f"sqlite:///{DB_PATHS['submissions']}",
-    'telemetry': f"sqlite:///{DB_PATHS['telemetry']}"
-}
-
-# Create engines with connection pooling
-engines = {
-    name: create_engine(
-        url,
-        poolclass=QueuePool,
-        pool_size=10,
-        max_overflow=20,
-        pool_timeout=30,
-        pool_recycle=1800
-    ) for name, url in DATABASE_URLS.items()
-}
->>>>>>> a472b064
 
 if __name__ == "__main__":
     app.run_server(debug=False)