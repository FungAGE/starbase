--- conflicted
+++ resolved
@@ -9,18 +9,7 @@
   font-family: "Strasua", sans-serif;
 }
 
-<<<<<<< HEAD
-.nav-item-link {
-  margin-left: 20px;
-  display: flex;
-  /* align-items: center; */
-}
-
-.nav-item-link .nav-link .nav-item-text {
-  font-size: 1vw; /* Adjust font size as needed */
-=======
 .dash-table-container .row {
   display: block;
   margin: 0;
->>>>>>> 1a5630f9
 }