--- conflicted
+++ resolved
@@ -12,265 +12,6 @@
     children=[
         dbc.Row(
             children=[
-<<<<<<< HEAD
-                dbc.Col(
-                    width=6,
-                    children=[
-                        html.H3(
-                            [
-                                html.Span(
-                                    "starbase",
-                                    className="logo-text",
-                                ),
-                                " was developed by the ",
-                                html.A(
-                                    "FungAGE lab",
-                                    href="https://fungage.github.io/",
-                                ),
-                                " in collaboration with the Gluck-Thaler lab. The sourcecode for ",
-                                html.Span(
-                                    "starbase",
-                                    className="logo-text",
-                                ),
-                                " webserver will soon be available on GitHub",
-                            ]
-                        )
-                    ],
-                ),
-            ],
-        ),
-        html.Br(),
-        dbc.Row(
-            children=[
-                dbc.Col(
-                    width=6,
-                    children=[
-                        dbc.Card(
-                            [
-                                dbc.CardHeader(
-                                    html.H5(
-                                        ["Data Availability"],
-                                        style={
-                                            "fontSize": "1vw",
-                                        },
-                                    )
-                                ),
-                                dbc.CardBody(
-                                    [
-                                        html.P(
-                                            [
-                                                "We have been maintaining ",
-                                                html.Span(
-                                                    "starbase",
-                                                    className="logo-text",
-                                                ),
-                                                " data on our GitHub repo (currently private). We are currently in the process of migrating to a new back-end, which will provide more options for data export. In the mean time, you can retrieve all Starship sequences, annotations, and more, in a single .zip file (size ~100Mb)",
-                                            ],
-                                            style={
-                                                "fontSize": "0.6vw",
-                                            },
-                                        ),
-                                        html.Div(
-                                            [
-                                                        dbc.Button(
-                                                            html.P(
-                                                                [
-                                                                    "Download the latest version of ",
-                                                                    html.Span(
-                                                                        "starbase",
-                                                                        className="logo-text",
-                                                                    ),
-                                                                    ".",
-                                                                ],
-                                                            ),
-                                                            id="dl-button",
-                                                            color="primary",
-                                                            class_name="mr-1",
-                                                        ),
-                                                        dcc.Download(id="dl-package"),
-                                            ],
-                                            style={"textAlign": "center"},
-                                        ),
-                                    ]
-                                ),
-                            ],
-                        ),
-                    ],
-                )
-            ],
-        ),
-        html.Br(),
-        dbc.Row(
-            children=[
-                dbc.Col(
-                    width=6,
-                    children=[
-                        dbc.Stack(
-                            [
-                                dbc.Card(
-                                    [
-                                        dbc.Row(
-                                            [
-                                                dbc.Col(
-                                                    dbc.CardImg(
-                                                        src="assets/images/aaron.png",
-                                                        className="img-fluid rounded-start",
-                                                    ),
-                                                    className="col-md-4",
-                                                ),
-                                                dbc.Col(
-                                                    dbc.CardBody(
-                                                        [
-                                                            html.H4(
-                                                                [
-                                                                    "Aaron Vogan",
-                                                                    dbc.Button(
-                                                                        html.I(
-                                                                            className="bi bi-envelope"
-                                                                        ),
-                                                                        href="mailto:aaron.vogan@ebc.uu.se",
-                                                                        color="teal",
-                                                                        className="mr-1",
-                                                                        size="lg",
-                                                                    ),
-                                                                ],
-                                                                className="card-title",
-                                                                style={
-                                                                    "fontSize": "1vw",
-                                                                },
-                                                            ),
-                                                            html.P(
-                                                                "FungAGE group leader",
-                                                                className="card-text",
-                                                            ),
-                                                        ]
-                                                    ),
-                                                    className="col-md-8",
-                                                ),
-                                            ],
-                                            className="g-0 d-flex align-items-center",
-                                        )
-                                    ],
-                                    className="mb-3",
-                                    style={"maxWidth": "540px"},
-                                ),
-                                dbc.Card(
-                                    [
-                                        dbc.Row(
-                                            [
-                                                dbc.Col(
-                                                    dbc.CardImg(
-                                                        src="assets/images/adrian.png",
-                                                        className="img-fluid rounded-start",
-                                                    ),
-                                                    className="col-md-4",
-                                                ),
-                                                dbc.Col(
-                                                    dbc.CardBody(
-                                                        [
-                                                            html.H4(
-                                                                [
-                                                                    "Adrian Forsythe",
-                                                                    dbc.Button(
-                                                                        html.I(
-                                                                            className="bi bi-envelope"
-                                                                        ),
-                                                                        href="mailto:adrian.e.forsythe@gmail.com",
-                                                                        color="teal",
-                                                                        className="mr-1",
-                                                                        size="lg",
-                                                                    ),
-                                                                ],
-                                                                className="card-title",
-                                                                style={
-                                                                    "fontSize": "1vw",
-                                                                },
-                                                            ),
-                                                            html.P(
-                                                                [
-                                                                    html.Span(
-                                                                        "starbase",
-                                                                        className="logo-text",
-                                                                    ),
-                                                                    " lead developer",
-                                                                ],
-                                                                className="card-text",
-                                                                style={
-                                                                    "fontSize": "0.6vw",
-                                                                },
-                                                            ),
-                                                        ]
-                                                    ),
-                                                    className="col-md-8",
-                                                ),
-                                            ],
-                                            className="g-0 d-flex align-items-center",
-                                        )
-                                    ],
-                                    className="mb-3",
-                                    style={"maxWidth": "540px"},
-                                ),
-                                dbc.Card(
-                                    [
-                                        dbc.Row(
-                                            [
-                                                dbc.Col(
-                                                    dbc.CardImg(
-                                                        src="assets/images/emile.png",
-                                                        className="img-fluid rounded-start",
-                                                    ),
-                                                    className="col-md-4",
-                                                ),
-                                                dbc.Col(
-                                                    dbc.CardBody(
-                                                        [
-                                                            html.H4(
-                                                                [
-                                                                    "Emile Gluck-Thaler",
-                                                                    dbc.Button(
-                                                                        html.I(
-                                                                            className="bi bi-envelope"
-                                                                        ),
-                                                                        href="mailto:emilegluckthaler@gmail.com",
-                                                                        color="teal",
-                                                                        className="mr-1",
-                                                                        size="lg",
-                                                                    ),
-                                                                ],
-                                                                className="card-title",
-                                                                style={
-                                                                    "fontSize": "1vw",
-                                                                },
-                                                            ),
-                                                            html.P(
-                                                                [
-                                                                    html.Span(
-                                                                        "starfish",
-                                                                        className="logo-text",
-                                                                    ),
-                                                                    " lead developer, Gluck-Thaler lab group leader",
-                                                                ],
-                                                                className="card-text",
-                                                                style={
-                                                                    "fontSize": "0.6vw",
-                                                                },
-                                                            ),
-                                                        ]
-                                                    ),
-                                                    className="col-md-8",
-                                                ),
-                                            ],
-                                            className="g-0 d-flex align-items-center",
-                                        )
-                                    ],
-                                    className="mb-3",
-                                    style={"maxWidth": "540px"},
-                                ),
-                            ],
-                            gap=3,
-                        )
-                    ],
-=======
                 dbc.Stack(
                     [
                         dbc.Row(),
@@ -304,6 +45,64 @@
                                             className="mr-1",
                                         )
                                     ],
+                                    className="mb-3",
+                                    style={"maxWidth": "540px"},
+                                ),
+                                dbc.Card(
+                                    [
+                                        dbc.Row(
+                                            [
+                                                dbc.Col(
+                                                    dbc.CardImg(
+                                                        src="assets/images/emile.png",
+                                                        className="img-fluid rounded-start",
+                                                    ),
+                                                    className="col-md-4",
+                                                ),
+                                                dbc.Col(
+                                                    dbc.CardBody(
+                                                        [
+                                                            html.H4(
+                                                                [
+                                                                    "Emile Gluck-Thaler",
+                                                                    dbc.Button(
+                                                                        html.I(
+                                                                            className="bi bi-envelope"
+                                                                        ),
+                                                                        href="mailto:emilegluckthaler@gmail.com",
+                                                                        color="teal",
+                                                                        className="mr-1",
+                                                                        size="lg",
+                                                                    ),
+                                                                ],
+                                                                className="card-title",
+                                                                style={
+                                                                    "fontSize": "1vw",
+                                                                },
+                                                            ),
+                                                            html.P(
+                                                                [
+                                                                    html.Span(
+                                                                        "starfish",
+                                                                        className="logo-text",
+                                                                    ),
+                                                                    " lead developer, Gluck-Thaler lab group leader",
+                                                                ],
+                                                                className="card-text",
+                                                                style={
+                                                                    "fontSize": "0.6vw",
+                                                                },
+                                                            ),
+                                                        ]
+                                                    ),
+                                                    className="col-md-8",
+                                                ),
+                                            ],
+                                            className="g-0 d-flex align-items-center",
+                                        )
+                                    ],
+                                    className="mb-3",
+                                    style={"maxWidth": "540px"},
                                 ),
                             ],
                         ),
@@ -351,7 +150,6 @@
                                                                     id="dl_package",
                                                                     color="primary",
                                                                     className="mr-1",
-                                                                    href="https://github.com/FungAGE/Starships/archive/refs/tags/beta.zip"
                                                                 ),
                                                             ],
                                                             style={
@@ -532,7 +330,6 @@
                     ],
                     gap=3,
                     direction="vertical",
->>>>>>> 1a5630f9
                 )
             ],
         ),
