import dash
import dash_bootstrap_components as dbc
from dash import dcc, html, callback
from dash.dependencies import Output, Input


dash.register_page(__name__)

layout = dbc.Container(
    fluid=True,
    className="justify-content-start",
    children=[
        dbc.Row(
            children=[
                dbc.Stack(
                    [
                        dbc.Row(),
                        dbc.Row(
                            justify="center",
                            align="center",
                            children=[
                                dbc.Col(
                                    lg=8,
                                    sm=12,
                                    className="align-self-center",
                                    children=[
                                        html.P(
                                            [
                                                html.Span(
                                                    "starbase",
                                                    className="logo-text",
                                                ),
                                                " was developed by the ",
                                                html.A(
                                                    "FungAGE lab",
                                                    href="https://fungage.github.io/",
                                                ),
                                                " in collaboration with the Gluck-Thaler lab. The sourcecode for ",
                                                html.Span(
                                                    "starbase",
                                                    className="logo-text",
                                                ),
                                                " webserver will soon be available on GitHub",
                                            ],
                                            className="mr-1",
                                        )
                                    ],
                                    className="mb-3",
                                    style={"maxWidth": "540px"},
                                ),
                                dbc.Card(
                                    [
                                        dbc.Row(
                                            [
                                                dbc.Col(
                                                    dbc.CardImg(
                                                        src="assets/images/emile.png",
                                                        className="img-fluid rounded-start",
                                                    ),
                                                    className="col-md-4",
                                                ),
                                                dbc.Col(
                                                    dbc.CardBody(
                                                        [
                                                            html.H4(
                                                                [
                                                                    "Emile Gluck-Thaler",
                                                                    dbc.Button(
                                                                        html.I(
                                                                            className="bi bi-envelope"
                                                                        ),
                                                                        href="mailto:emilegluckthaler@gmail.com",
                                                                        color="teal",
                                                                        className="mr-1",
                                                                        size="lg",
                                                                    ),
                                                                ],
                                                                className="card-title",
                                                                style={
                                                                    "fontSize": "1vw",
                                                                },
                                                            ),
                                                            html.P(
                                                                [
                                                                    html.Span(
                                                                        "starfish",
                                                                        className="logo-text",
                                                                    ),
                                                                    " lead developer, Gluck-Thaler lab group leader",
                                                                ],
                                                                className="card-text",
                                                                style={
                                                                    "fontSize": "0.6vw",
                                                                },
                                                            ),
                                                        ]
                                                    ),
                                                    className="col-md-8",
                                                ),
                                            ],
                                            className="g-0 d-flex align-items-center",
                                        )
                                    ],
                                    className="mb-3",
                                    style={"maxWidth": "540px"},
                                ),
                            ],
                        ),
                        dbc.Row(
                            justify="center",
                            align="center",
                            children=[
                                dbc.Col(
                                    lg=8,
                                    sm=12,
                                    className="align-self-center",
                                    children=[
                                        dbc.Card(
                                            [
                                                dbc.CardHeader(
                                                    html.H2(
                                                        ["Data Availability"],
                                                    )
                                                ),
                                                dbc.CardBody(
                                                    [
                                                        html.P(
                                                            [
                                                                "We have been maintaining ",
                                                                html.Span(
                                                                    "starbase",
                                                                    className="logo-text",
                                                                ),
                                                                " data on our GitHub repo (currently private). We are currently in the process of migrating to a new back-end, which will provide more options for data export. In the mean time, you can retrieve all Starship sequences, annotations, and more, in a single .zip file (size ~100Mb)",
                                                            ],
                                                            className="mr-1",
                                                        ),
                                                        html.Div(
                                                            [
                                                               dbc.Button(
                                                                    html.P(
                                                                        [
                                                                            "Download the latest version of ",
                                                                            html.Span(
                                                                                "starbase",
                                                                                className="logo-text",
                                                                            ),
                                                                        ],
                                                                    ),
                                                                    id="dl-button",
                                                                    color="primary",
                                                                    className="mr-1",
                                                                ),
                                                               dcc.Download(id="dl-package"),
                                                               ],
                                                            style={
                                                                "textAlign": "center"
                                                            },
                                                        ),
                                                    ]
                                                ),
                                            ],
                                        ),
                                    ],
                                )
                            ],
                        ),
                        dbc.Row(
                            justify="center",
                            align="center",
                            children=[
                                dbc.Col(
                                    lg=8,
                                    sm=12,
                                    className="align-self-center",
                                    align="center",
                                    children=[
                                        dbc.Stack(
                                            [
                                                dbc.Card(
                                                    [
                                                        dbc.Row(
                                                            [
                                                                dbc.Col(
                                                                    dbc.CardImg(
                                                                        src="assets/images/aaron.png",
                                                                        className="img-fluid rounded-start",
                                                                    ),
                                                                    className="col-md-4",
                                                                ),
                                                                dbc.Col(
                                                                    dbc.CardBody(
                                                                        [
                                                                            html.H3(
                                                                                [
                                                                                    "Aaron Vogan",
                                                                                ],
                                                                                className="card-title",
                                                                            ),
                                                                            html.P(
                                                                                "FungAGE group leader",
                                                                                className="card-text",
                                                                            ),
                                                                            dbc.Button(
                                                                                html.I(
                                                                                    className="bi bi-envelope"
                                                                                ),
                                                                                href="mailto:aaron.vogan@ebc.uu.se",
                                                                                color="teal",
                                                                                className="mr-1",
                                                                                size="lg",
                                                                            ),
                                                                        ]
                                                                    ),
                                                                    className="col-md-8",
                                                                ),
                                                            ],
                                                            className="g-0 d-flex align-items-center",
                                                        )
                                                    ],
                                                    className="mb-3",
                                                    style={"maxWidth": "540px"},
                                                ),
                                                dbc.Card(
                                                    [
                                                        dbc.Row(
                                                            [
                                                                dbc.Col(
                                                                    dbc.CardImg(
                                                                        src="assets/images/adrian.png",
                                                                        className="img-fluid rounded-start",
                                                                    ),
                                                                    className="col-md-4",
                                                                ),
                                                                dbc.Col(
                                                                    dbc.CardBody(
                                                                        [
                                                                            html.H3(
                                                                                [
                                                                                    "Adrian Forsythe",
                                                                                ],
                                                                                className="card-title",
                                                                            ),
                                                                            html.P(
                                                                                [
                                                                                    html.Span(
                                                                                        "starbase",
                                                                                        className="logo-text",
                                                                                    ),
                                                                                    " lead developer",
                                                                                ],
                                                                                className="card-text",
                                                                            ),
                                                                            dbc.Button(
                                                                                html.I(
                                                                                    className="bi bi-envelope"
                                                                                ),
                                                                                href="mailto:adrian.e.forsythe@gmail.com",
                                                                                color="teal",
                                                                                className="mr-1",
                                                                                size="lg",
                                                                            ),
                                                                        ]
                                                                    ),
                                                                    className="col-md-8",
                                                                ),
                                                            ],
                                                            className="g-0 d-flex align-items-center",
                                                        )
                                                    ],
                                                    className="mb-3",
                                                    style={"maxWidth": "540px"},
                                                ),
                                                dbc.Card(
                                                    [
                                                        dbc.Row(
                                                            [
                                                                dbc.Col(
                                                                    dbc.CardImg(
                                                                        src="assets/images/emile.png",
                                                                        className="img-fluid rounded-start",
                                                                    ),
                                                                    className="col-md-4",
                                                                ),
                                                                dbc.Col(
                                                                    dbc.CardBody(
                                                                        [
                                                                            html.H3(
                                                                                [
                                                                                    "Emile Gluck-Thaler",
                                                                                ],
                                                                                className="card-title",
                                                                            ),
                                                                            html.P(
                                                                                [
                                                                                    html.Span(
                                                                                        "starfish",
                                                                                        className="logo-text",
                                                                                    ),
                                                                                    " lead developer, Gluck-Thaler lab group leader",
                                                                                ],
                                                                                className="card-text",
                                                                            ),
                                                                            dbc.Button(
                                                                                html.I(
                                                                                    className="bi bi-envelope"
                                                                                ),
                                                                                href="mailto:emilegluckthaler@gmail.com",
                                                                                color="teal",
                                                                                className="mr-1",
                                                                                size="lg",
                                                                            ),
                                                                        ]
                                                                    ),
                                                                    className="col-md-8",
                                                                ),
                                                            ],
                                                            className="g-0 d-flex align-items-center",
                                                        )
                                                    ],
                                                    className="mb-3",
                                                    style={"maxWidth": "540px"},
                                                ),
                                            ],
                                            gap=3,
                                        )
                                    ],
                                )
                            ],
                        ),
                    ],
                    gap=3,
                    direction="vertical",
                )
            ],
        ),
    ],
)
<<<<<<< HEAD
@callback(
    Output("dl-button", "data"),
    [Input("dl-package", "n_clicks")]
=======

@callback(
    Output("dl-package", "data"),
    [Input("dl-button", "n_clicks")]
>>>>>>> ebca0a74
)
def generate_download(n_clicks):
    if n_clicks is None:
        return dash.no_update
    return dcc.send_file("database_folder/Starships/ships/fna/blastdb/concatenated.fa")<|MERGE_RESOLUTION|>--- conflicted
+++ resolved
@@ -336,16 +336,10 @@
         ),
     ],
 )
-<<<<<<< HEAD
-@callback(
-    Output("dl-button", "data"),
-    [Input("dl-package", "n_clicks")]
-=======
 
 @callback(
     Output("dl-package", "data"),
     [Input("dl-button", "n_clicks")]
->>>>>>> ebca0a74
 )
 def generate_download(n_clicks):
     if n_clicks is None:
