<<<<<<< HEAD
from dotenv import load_dotenv
import os

load_dotenv("env")

HOME_URL = os.getenv("HOME_URL")
WIKI_URL = os.getenv("WIKI_URL")
PHYLOGENY_URL = os.getenv("PHYLOGENY_URL")
BLAST_URL = os.getenv("BLAST_URL")
ABOUT_URL = os.getenv("ABOUT_URL")
PGV_URL = os.getenv("PGV_URL")
SUBMIT_URL = os.getenv("SUBMIT_URL")
DL_URL = os.getenv("DL_URL")
=======
from src.config.settings import (
    HOME_URL,
    WIKI_URL,
    BLAST_URL,
    ABOUT_URL,
    PGV_URL,
    SUBMIT_URL,
    DL_URL,
    METRICS_URL
)
>>>>>>> f1e2f889
<|MERGE_RESOLUTION|>--- conflicted
+++ resolved
@@ -1,18 +1,3 @@
-<<<<<<< HEAD
-from dotenv import load_dotenv
-import os
-
-load_dotenv("env")
-
-HOME_URL = os.getenv("HOME_URL")
-WIKI_URL = os.getenv("WIKI_URL")
-PHYLOGENY_URL = os.getenv("PHYLOGENY_URL")
-BLAST_URL = os.getenv("BLAST_URL")
-ABOUT_URL = os.getenv("ABOUT_URL")
-PGV_URL = os.getenv("PGV_URL")
-SUBMIT_URL = os.getenv("SUBMIT_URL")
-DL_URL = os.getenv("DL_URL")
-=======
 from src.config.settings import (
     HOME_URL,
     WIKI_URL,
@@ -22,5 +7,4 @@
     SUBMIT_URL,
     DL_URL,
     METRICS_URL
-)
->>>>>>> f1e2f889
+)