import base64

import dash
import dash_bootstrap_components as dbc
from dash.dependencies import Output, Input
from dash import dcc, html, callback
import sqlite3

from Bio import SeqIO

import time
import datetime
import io

import pandas as pd

dash.register_page(__name__)

# Define form layout
<<<<<<< HEAD
layout = (
    dbc.Container(
        fluid=True,
        className="justify-content-start",
        children=[
            dbc.Row(
                children=[
                    dbc.Col(
                        width=8,
                        children=[
                            dbc.Card(
                                [
                                    dbc.CardHeader(
                                        html.H5(
                                            [
                                                "Submission of multiple Starships to ",
                                                html.Span(
                                                    "starbase",
                                                    className="logo-text",
                                                ),
                                            ],
                                            style={"font-size": "1vw"},
                                        )
                                    ),
                                    dbc.CardBody(
                                        [
                                            html.Div(
=======
form = html.Div(
    [
        dbc.Container(
            fluid=True,
            children=[
                dbc.Row(
                    justify="center",
                    align="center",
                    children=[
                        dbc.Col(
                            lg=8,
                            sm=12,
                            className="align-self-center",
                            children=[
                                dbc.Card(
                                    [
                                        dbc.CardHeader(
                                            html.H2(
>>>>>>> 1a5630f9
                                                [
                                                    html.P(
                                                        [
                                                            "Unfortunately, we can only handle submission for one Starship at a time. If you have a batch of Starships that you'd like to submit, please send the submission via ",
                                                            html.A(
                                                                "email.",
                                                                href="mailto:adrian.e.forsythe@gmail.com",
                                                            ),
                                                        ]
                                                    ),
<<<<<<< HEAD
                                                ]
=======
                                                ],
>>>>>>> 1a5630f9
                                            )
                                        ],
                                        style={"font-size": "0.6vw"},
                                    ),
                                ]
                            )
                        ],
                    )
                ],
                class_name="mb-3",
            ),
            dbc.Row(
                children=[
                    dbc.Col(
                        width=8,
                        children=[
                            dbc.Card(
                                [
                                    dbc.CardHeader(
                                        html.H5(
                                            [
<<<<<<< HEAD
                                                "Submit individual Starships to ",
                                                html.Span(
                                                    "starbase",
                                                    className="logo-text",
                                                ),
                                            ],
                                            style={"font-size": "1vw"},
                                        )
                                    ),
                                    dbc.CardBody(
                                        [
                                            html.Div(
                                                [
                                                    html.H5(
                                                        [
                                                            "Fields in ",
                                                            html.Span(
                                                                "red",
                                                                style={"color": "red"},
                                                            ),
                                                            " = manditory.",
                                                        ],
                                                        style={"font-size": "1vw"},
                                                    ),
                                                    html.H5(
                                                        ["Upload Starship sequence:"],
                                                        style={"font-size": "0.6vw"},
                                                    ),
                                                    dcc.Upload(
                                                        id="upload-sequence",
                                                        children=html.Div(
                                                            id="output-sequence-upload"
                                                        ),
                                                        style={
                                                            "color": "red",
                                                            "width": "50%",
                                                            "height": "60px",
                                                            "lineHeight": "60px",
                                                            "borderWidth": "1px",
                                                            "borderStyle": "dashed",
                                                            "borderRadius": "5px",
                                                            "textAlign": "center",
                                                            "margin": "10px",
                                                        },
                                                        multiple=False,
                                                        accept=".fa, .fas, .fasta, .fna",
                                                    ),
                                                    dcc.Loading(
                                                        id="loading-1",
                                                        type="default",
                                                        children=html.Div(
                                                            id="loading-output-1"
                                                        ),
                                                    ),
                                                    html.H5(
                                                        [
                                                            "Upload gene annotations associated with Starship sequence (GFF[3] format):"
                                                        ],
                                                        style={"font-size": "0.6vw"},
                                                    ),
                                                    dcc.Upload(
                                                        id="upload-annotations",
                                                        children=html.Div(
                                                            id="output-annotation-upload"
                                                        ),
                                                        accept=".gff, .gff3",
                                                        multiple=False,
                                                        style={
                                                            "width": "50%",
                                                            "height": "60px",
                                                            "lineHeight": "60px",
                                                            "borderWidth": "1px",
                                                            "borderStyle": "dashed",
                                                            "borderRadius": "5px",
                                                            "textAlign": "center",
                                                            "margin": "10px",
                                                        },
                                                    ),
                                                    dcc.Loading(
                                                        id="loading-2",
                                                        type="default",
                                                        children=html.Div(
                                                            id="loading-output-2"
                                                        ),
                                                    ),
                                                    html.Br(),
                                                    html.H5(
                                                        ["Starship metadata:"],
                                                        style={"font-size": "1vw"},
                                                    ),
                                                    html.P(
                                                        [
                                                            "Name of curator: ",
                                                            dcc.Input(
                                                                id="uploader",
                                                                type="text",
                                                                style={"width": "15%"},
                                                                required=True,
                                                            ),
                                                        ],
                                                        style={"font-size": "0.6vw"},
                                                    ),
                                                    html.P(
                                                        [
                                                            "How were Starships annotated? (i.e. starfish): ",
                                                            dcc.Input(
                                                                id="evidence",
                                                                type="text",
                                                                style={"width": "15%"},
                                                                required=True,
                                                            ),
                                                        ],
                                                        style={"font-size": "0.6vw"},
                                                    ),
                                                    html.P(
                                                        [
                                                            "Enter genus name: ",
                                                            dcc.Input(
                                                                id="genus",
                                                                type="text",
                                                                style={"width": "15%"},
                                                                required=True,
                                                            ),
                                                        ],
                                                        style={"font-size": "0.6vw"},
                                                    ),
                                                    html.P(
                                                        [
                                                            "Enter species name: ",
                                                            dcc.Input(
                                                                id="species",
                                                                type="text",
                                                                style={"width": "15%"},
                                                                required=True,
                                                            ),
                                                        ],
                                                        style={"font-size": "0.6vw"},
                                                    ),
                                                    html.Br(),
                                                    html.Br(),
                                                    html.H5(
                                                        "Coordinates of Starship in host genome:"
                                                    ),
                                                    html.P(
                                                        [
                                                            "Host genome contig/scaffold/chromosome ID: ",
                                                            dcc.Input(
                                                                id="hostchr",
                                                                type="text",
                                                                style={"width": "15%"},
                                                                required=True,
                                                            ),
                                                        ],
                                                        style={"font-size": "0.6vw"},
                                                    ),
                                                    html.P(
                                                        [
                                                            "Start coordinate of Starship: ",
                                                            dcc.Input(
                                                                id="shipstart",
                                                                type="text",
                                                                style={"width": "15%"},
                                                                required=True,
                                                            ),
                                                        ],
                                                        style={"font-size": "0.6vw"},
                                                    ),
                                                    html.P(
                                                        [
                                                            "End coordinate for Starship: ",
                                                            dcc.Input(
                                                                id="shipend",
                                                                type="text",
                                                                style={"width": "15%"},
                                                                required=True,
                                                            ),
                                                        ],
                                                        style={"font-size": "0.6vw"},
                                                    ),
                                                    html.Br(),
                                                    html.Br(),
                                                    html.H5("Additional information:"),
                                                    dcc.Textarea(
                                                        id="comment",
                                                        placeholder="Any comments about the Starship features, annotations, or host genome?",
                                                        style={
                                                            "height": "100px",
                                                            "width": "50%",
                                                        },
                                                        required=False,
                                                    ),
                                                    html.Br(),
                                                    html.Br(),
                                                    dbc.Button(
                                                        html.P(
                                                            ["Submit"],
                                                            style={"font-size": "1vw"},
                                                        ),
                                                        id="submit-ship",
                                                        n_clicks=0,
                                                    ),
                                                ]
                                            ),
                                        ]
                                    ),
                                ]
                            )
                        ],
                    )
                ],
            ),
        ],
        class_name="mt-4",
    ),
=======
                                                html.Div(
                                                    [
                                                        html.P(
                                                            [
                                                                "Unfortunately, we can only handle submission for one Starship at a time. If you have a batch of Starships that you'd like to submit, please send the submission via ",
                                                                html.A(
                                                                    "email.",
                                                                    href="mailto:adrian.e.forsythe@gmail.com",
                                                                ),
                                                            ],
                                                            style={
                                                                "fontSize": "1vw",
                                                            },
                                                        ),
                                                    ]
                                                )
                                            ],
                                        ),
                                    ]
                                )
                            ],
                        )
                    ],
                    class_name="mb-3",
                ),
                dbc.Row(
                    justify="center",
                    align="center",
                    children=[
                        dbc.Col(
                            lg=8,
                            sm=12,
                            className="align-self-center",
                            children=[
                                html.H2(
                                    [
                                        "Submit individual Starships to ",
                                        html.Span(
                                            "starbase",
                                            className="logo-text",
                                        ),
                                    ],
                                ),
                                html.H5(
                                    [
                                        "Fields in ",
                                        html.Span(
                                            "red",
                                            style={"color": "red"},
                                        ),
                                        " = manditory.",
                                    ],
                                ),
                            ],
                        )
                    ],
                ),
                dbc.Row(
                    justify="center",
                    align="center",
                    children=[
                        dbc.Col(
                            lg=8,
                            sm=12,
                            className="align-self-center",
                            children=[
                                html.H5(
                                    ["Upload Starship sequence:"],
                                ),
                                dcc.Upload(
                                    id="upload-sequence",
                                    children=html.Div(id="output-sequence-upload"),
                                    style={
                                        "color": "red",
                                        "width": "50%",
                                        "height": "60px",
                                        "lineHeight": "60px",
                                        "borderWidth": "1px",
                                        "borderStyle": "dashed",
                                        "borderRadius": "5px",
                                        "textAlign": "center",
                                        "margin": "10px",
                                    },
                                    multiple=False,
                                    accept=".fa, .fas, .fasta, .fna",
                                ),
                                dcc.Loading(
                                    id="loading-1",
                                    type="default",
                                    children=html.Div(id="loading-output-1"),
                                ),
                                html.H5(
                                    [
                                        "Upload gene annotations associated with Starship sequence (GFF[3] format):"
                                    ],
                                ),
                                dcc.Upload(
                                    id="upload-annotations",
                                    children=html.Div(id="output-annotation-upload"),
                                    accept=".gff, .gff3",
                                    multiple=False,
                                    style={
                                        "width": "50%",
                                        "height": "60px",
                                        "lineHeight": "60px",
                                        "borderWidth": "1px",
                                        "borderStyle": "dashed",
                                        "borderRadius": "5px",
                                        "textAlign": "center",
                                        "margin": "10px",
                                    },
                                ),
                                dcc.Loading(
                                    id="loading-2",
                                    type="default",
                                    children=html.Div(id="loading-output-2"),
                                ),
                            ],
                        )
                    ],
                ),
                dbc.Row(
                    justify="center",
                    align="center",
                    children=[
                        dbc.Col(
                            lg=8,
                            sm=12,
                            className="align-self-center",
                            children=[
                                html.H5(
                                    ["Starship metadata:"],
                                ),
                                html.P(
                                    [
                                        "Name of curator: ",
                                        dcc.Input(
                                            id="uploader",
                                            type="text",
                                            style={"width": "15%"},
                                            required=True,
                                        ),
                                    ],
                                    style={"font-size": "1vw"},
                                ),
                                html.P(
                                    [
                                        "How were Starships annotated? (i.e. starfish): ",
                                        dcc.Input(
                                            id="evidence",
                                            type="text",
                                            style={"width": "15%"},
                                            required=True,
                                        ),
                                    ],
                                    style={"font-size": "1vw"},
                                ),
                                html.P(
                                    [
                                        "Enter genus name: ",
                                        dcc.Input(
                                            id="genus",
                                            type="text",
                                            style={"width": "15%"},
                                            required=True,
                                        ),
                                    ],
                                    style={"font-size": "1vw"},
                                ),
                                html.P(
                                    [
                                        "Enter species name: ",
                                        dcc.Input(
                                            id="species",
                                            type="text",
                                            style={"width": "15%"},
                                            required=True,
                                        ),
                                    ],
                                    style={"font-size": "1vw"},
                                ),
                            ],
                        )
                    ],
                ),
                dbc.Row(
                    justify="center",
                    align="center",
                    children=[
                        dbc.Col(
                            lg=8,
                            sm=12,
                            className="align-self-center",
                            children=[
                                html.H5("Coordinates of Starship in host genome:"),
                                html.P(
                                    [
                                        "Host genome contig/scaffold/chromosome ID: ",
                                        dcc.Input(
                                            id="hostchr",
                                            type="text",
                                            style={"width": "15%"},
                                            required=True,
                                        ),
                                    ],
                                    style={"font-size": "1vw"},
                                ),
                                html.P(
                                    [
                                        "Start coordinate of Starship: ",
                                        dcc.Input(
                                            id="shipstart",
                                            type="text",
                                            style={"width": "15%"},
                                            required=True,
                                        ),
                                    ],
                                    style={"font-size": "1vw"},
                                ),
                                html.P(
                                    [
                                        "End coordinate for Starship: ",
                                        dcc.Input(
                                            id="shipend",
                                            type="text",
                                            style={"width": "15%"},
                                            required=True,
                                        ),
                                    ],
                                    style={"font-size": "1vw"},
                                ),
                            ],
                        )
                    ],
                ),
                dbc.Row(
                    justify="center",
                    align="center",
                    children=[
                        dbc.Col(
                            className="align-self-center",
                            lg=8,
                            sm=12,
                            children=[
                                html.H5("Additional information:"),
                                dcc.Textarea(
                                    id="comment",
                                    placeholder="Any comments about the Starship features, annotations, or host genome?",
                                    style={
                                        "height": "100px",
                                        "width": "50%",
                                    },
                                    required=False,
                                ),
                            ],
                        )
                    ],
                ),
                dbc.Row(
                    justify="center",
                    align="center",
                    children=[
                        dbc.Col(
                            className="align-self-center",
                            lg=8,
                            sm=12,
                            children=[
                                dbc.Button(
                                    html.H5(
                                        ["Submit"],
                                        style={
                                            "align-items": "center",
                                            "justify-content": "center",
                                            "textAlign": "center",
                                        },
                                    ),
                                    id="submit-ship",
                                    n_clicks=0,
                                ),
                            ],
                        ),
                    ],
                ),
            ],
        )
    ],
>>>>>>> 1a5630f9
)

@callback(Output("loading-output-1", "children"), Input("upload-sequence", "value"))
def input_triggers_spinner(value):
    time.sleep(1)
    return value


@callback(Output("loading-output-2", "children"), Input("loading-input-2", "value"))
def input_triggers_nested(value):
    time.sleep(1)
    return value


def parse_fasta(contents, filename):
    if contents:
        # Assume that the user uploaded a FASTA file
        sequences = SeqIO.parse(io.StringIO(contents), "fasta")

        records = []
        nseq = 1
        for sequence in sequences:
            records.append({"ID": sequence.id, "Sequence": str(sequence.seq)})
            nseq += 1

        # Update the height attribute of the style based on the content height
        return [
            html.Div(
                [
                    html.H6(f"File name: {filename}"),
                    html.H6(f"Number of sequences: {nseq}"),
                ],
            )
        ]

    else:
        # Return the default style if no content is uploaded
        return [
            html.Div(
                [
                    "Drag and Drop or ",
                    html.A("Select a File"),
                ],
            )
        ]


def parse_gff(contents, filename):
    if contents:
        content_type, content_string = contents.split(",")
        decoded = base64.b64decode(content_string)
        # Assume that the user uploaded a TSV file
        gff = pd.read_csv(io.StringIO(decoded.decode("utf-8")), sep="\t")
        # cols = [
        #     "seqid",
        #     "source",
        #     "type",
        #     "start",
        #     "end",
        #     "score",
        #     "strand",
        #     "phase",
        #     "attributes",
        # ]

        # annotations = pd.DataFrame(gff)
        nanno = len(gff)

        return html.Div(
            [
                html.H6(f"File name: {filename}"),
                html.H6(f"Number of annotations: {nanno}"),
            ]
        )

    else:
        return [
            html.Div(
                [
                    "Drag and Drop or ",
                    html.A("Select a File"),
                ]
            ),
        ]


@callback(
    Output("output-sequence-upload", "children"),
    [
        Input("upload-sequence", "contents"),
        Input("upload-sequence", "filename"),
    ],
)
def update_fasta_upload(seq_content, seq_filename):
    try:
        children = parse_fasta(seq_content, seq_filename)
        return children

    except Exception as e:
        print(e)
        return html.Div(["There was an error processing this file."])


@callback(
    Output("output-annotation-upload", "children"),
    [
        Input("upload-annotations", "contents"),
        Input("upload-annotations", "filename"),
    ],
)
def update_anno_upload(anno_content, anno_filename):
    try:
        children = parse_gff(anno_content, anno_filename)
        return children

    except Exception as e:
        print(e)
        return html.Div(["There was an error processing this file."])


@callback(
    Output("output-data-upload", "children"),
    [
        Input("upload-sequence", "contents"),
        Input("upload-sequence", "filename"),
        Input("upload-sequence", "last_modified"),
        Input("upload-annotations", "contents"),
        Input("upload-annotations", "filename"),
        Input("upload-annotations", "last_modified"),
        Input("uploader", "value"),
        Input("evidence", "value"),
        Input("genus", "value"),
        Input("species", "value"),
        Input("hostchr", "value"),
        Input("shipstart", "value"),
        Input("shipend", "value"),
        Input("comment", "value"),
        Input("submit-ship", "n_clicks"),
    ],
)
def submit_ship(
    seq_content,
    seq_filename,
    seq_date,
    anno_content,
    anno_filename,
    anno_date,
    uploader,
    evidence,
    genus,
    species,
    hostchr,
    shipstart,
    shipend,
    comment,
    n_clicks,
):
    if n_clicks > 0 and seq_content is not None:
        try:
            # Create SQLite database connection
            conn = sqlite3.connect("database_folder/starbase.sqlite")
            c = conn.cursor()

            # Check if the table already exists
            c.execute(
                "SELECT name FROM sqlite_master WHERE type='table' AND name='submissions_new'"
            )
            existing_table = c.fetchone()

        except sqlite3.Error as error:
            print("Error connecting to database.", error)

        if not existing_table:
            # Create table for storing form submissions
            c.execute(
                """CREATE TABLE submissions_new (
                seq_contents TEXT NOT NULL,
                seq_filename TEXT NOT NULL,
                seq_date TEXT NOT NULL,
                anno_contents TEXT,
                anno_filename TEXT,
                anno_date TEXT,
                uploader TEXT NOT NULL,
                evidence TEXT NOT NULL,
                genus TEXT NOT NULL,
                species TEXT NOT NULL,
                hostchr TEXT NOT NULL,
                shipstart INTEGER NOT NULL,
                shipend INTEGER NOT NULL,
                comment TEXT,
                id	INTEGER NOT NULL,
                PRIMARY KEY(id AUTOINCREMENT)
            )"""
            )
            conn.commit()

        try:
            if seq_content is None or len(seq_content) == 0:
                return "No fasta file uploaded"
            else:
                content_type, content_string = seq_content.split(",")
                seq_decoded = base64.b64decode(content_string).decode("utf-8")
                seq_datetime_obj = datetime.datetime.fromtimestamp(seq_date)
                # update_fasta_output(seq_decoded, seq_filename, seq_datetime_obj)

            # ? put annotations into separate SQL submission table?
            if anno_content is not None and len(anno_content) > 0:
                content_type, content_string = anno_content.split(",")
                decoded = base64.b64decode(content_string).decode("utf-8")
                anno_datetime_obj = datetime.datetime.fromtimestamp(anno_date)
                # update_gff_output(decoded, anno_filename, anno_datetime_obj)
            else:
                anno_contents = ""
                anno_filename = ""
                anno_date = ""

            if comment is None:
                comment = ""

            c.execute(
                "INSERT INTO submissions_new (seq_contents,seq_filename,seq_date,anno_contents,anno_filename,anno_date,uploader,evidence,genus,species,hostchr,shipstart,shipend,comment) VALUES (?, ?, ?, ?, ?, ?, ?, ?, ?, ?, ?, ?, ?, ?)",
                (
                    seq_content,
                    seq_filename,
                    seq_datetime_obj,
                    anno_contents,
                    anno_filename,
                    anno_datetime_obj,
                    uploader,
                    evidence,
                    genus,
                    species,
                    hostchr,
                    shipstart,
                    shipend,
                    comment,
                ),
            )
            conn.commit()

            return html.Div(
                [html.H5(f"Successfully submitted '{seq_filename}' to starbase")]
            )

        except sqlite3.Error as error:
            print("Failed to insert record into SQLite table:", error)
        finally:
            c.close()
            conn.close()
            print("SQLite connection is closed.")<|MERGE_RESOLUTION|>--- conflicted
+++ resolved
@@ -17,35 +17,6 @@
 dash.register_page(__name__)
 
 # Define form layout
-<<<<<<< HEAD
-layout = (
-    dbc.Container(
-        fluid=True,
-        className="justify-content-start",
-        children=[
-            dbc.Row(
-                children=[
-                    dbc.Col(
-                        width=8,
-                        children=[
-                            dbc.Card(
-                                [
-                                    dbc.CardHeader(
-                                        html.H5(
-                                            [
-                                                "Submission of multiple Starships to ",
-                                                html.Span(
-                                                    "starbase",
-                                                    className="logo-text",
-                                                ),
-                                            ],
-                                            style={"font-size": "1vw"},
-                                        )
-                                    ),
-                                    dbc.CardBody(
-                                        [
-                                            html.Div(
-=======
 form = html.Div(
     [
         dbc.Container(
@@ -64,259 +35,17 @@
                                     [
                                         dbc.CardHeader(
                                             html.H2(
->>>>>>> 1a5630f9
                                                 [
-                                                    html.P(
-                                                        [
-                                                            "Unfortunately, we can only handle submission for one Starship at a time. If you have a batch of Starships that you'd like to submit, please send the submission via ",
-                                                            html.A(
-                                                                "email.",
-                                                                href="mailto:adrian.e.forsythe@gmail.com",
-                                                            ),
-                                                        ]
+                                                    "Submission of multiple Starships to ",
+                                                    html.Span(
+                                                        "starbase",
+                                                        className="logo-text",
                                                     ),
-<<<<<<< HEAD
-                                                ]
-=======
                                                 ],
->>>>>>> 1a5630f9
                                             )
-                                        ],
-                                        style={"font-size": "0.6vw"},
-                                    ),
-                                ]
-                            )
-                        ],
-                    )
-                ],
-                class_name="mb-3",
-            ),
-            dbc.Row(
-                children=[
-                    dbc.Col(
-                        width=8,
-                        children=[
-                            dbc.Card(
-                                [
-                                    dbc.CardHeader(
-                                        html.H5(
+                                        ),
+                                        dbc.CardBody(
                                             [
-<<<<<<< HEAD
-                                                "Submit individual Starships to ",
-                                                html.Span(
-                                                    "starbase",
-                                                    className="logo-text",
-                                                ),
-                                            ],
-                                            style={"font-size": "1vw"},
-                                        )
-                                    ),
-                                    dbc.CardBody(
-                                        [
-                                            html.Div(
-                                                [
-                                                    html.H5(
-                                                        [
-                                                            "Fields in ",
-                                                            html.Span(
-                                                                "red",
-                                                                style={"color": "red"},
-                                                            ),
-                                                            " = manditory.",
-                                                        ],
-                                                        style={"font-size": "1vw"},
-                                                    ),
-                                                    html.H5(
-                                                        ["Upload Starship sequence:"],
-                                                        style={"font-size": "0.6vw"},
-                                                    ),
-                                                    dcc.Upload(
-                                                        id="upload-sequence",
-                                                        children=html.Div(
-                                                            id="output-sequence-upload"
-                                                        ),
-                                                        style={
-                                                            "color": "red",
-                                                            "width": "50%",
-                                                            "height": "60px",
-                                                            "lineHeight": "60px",
-                                                            "borderWidth": "1px",
-                                                            "borderStyle": "dashed",
-                                                            "borderRadius": "5px",
-                                                            "textAlign": "center",
-                                                            "margin": "10px",
-                                                        },
-                                                        multiple=False,
-                                                        accept=".fa, .fas, .fasta, .fna",
-                                                    ),
-                                                    dcc.Loading(
-                                                        id="loading-1",
-                                                        type="default",
-                                                        children=html.Div(
-                                                            id="loading-output-1"
-                                                        ),
-                                                    ),
-                                                    html.H5(
-                                                        [
-                                                            "Upload gene annotations associated with Starship sequence (GFF[3] format):"
-                                                        ],
-                                                        style={"font-size": "0.6vw"},
-                                                    ),
-                                                    dcc.Upload(
-                                                        id="upload-annotations",
-                                                        children=html.Div(
-                                                            id="output-annotation-upload"
-                                                        ),
-                                                        accept=".gff, .gff3",
-                                                        multiple=False,
-                                                        style={
-                                                            "width": "50%",
-                                                            "height": "60px",
-                                                            "lineHeight": "60px",
-                                                            "borderWidth": "1px",
-                                                            "borderStyle": "dashed",
-                                                            "borderRadius": "5px",
-                                                            "textAlign": "center",
-                                                            "margin": "10px",
-                                                        },
-                                                    ),
-                                                    dcc.Loading(
-                                                        id="loading-2",
-                                                        type="default",
-                                                        children=html.Div(
-                                                            id="loading-output-2"
-                                                        ),
-                                                    ),
-                                                    html.Br(),
-                                                    html.H5(
-                                                        ["Starship metadata:"],
-                                                        style={"font-size": "1vw"},
-                                                    ),
-                                                    html.P(
-                                                        [
-                                                            "Name of curator: ",
-                                                            dcc.Input(
-                                                                id="uploader",
-                                                                type="text",
-                                                                style={"width": "15%"},
-                                                                required=True,
-                                                            ),
-                                                        ],
-                                                        style={"font-size": "0.6vw"},
-                                                    ),
-                                                    html.P(
-                                                        [
-                                                            "How were Starships annotated? (i.e. starfish): ",
-                                                            dcc.Input(
-                                                                id="evidence",
-                                                                type="text",
-                                                                style={"width": "15%"},
-                                                                required=True,
-                                                            ),
-                                                        ],
-                                                        style={"font-size": "0.6vw"},
-                                                    ),
-                                                    html.P(
-                                                        [
-                                                            "Enter genus name: ",
-                                                            dcc.Input(
-                                                                id="genus",
-                                                                type="text",
-                                                                style={"width": "15%"},
-                                                                required=True,
-                                                            ),
-                                                        ],
-                                                        style={"font-size": "0.6vw"},
-                                                    ),
-                                                    html.P(
-                                                        [
-                                                            "Enter species name: ",
-                                                            dcc.Input(
-                                                                id="species",
-                                                                type="text",
-                                                                style={"width": "15%"},
-                                                                required=True,
-                                                            ),
-                                                        ],
-                                                        style={"font-size": "0.6vw"},
-                                                    ),
-                                                    html.Br(),
-                                                    html.Br(),
-                                                    html.H5(
-                                                        "Coordinates of Starship in host genome:"
-                                                    ),
-                                                    html.P(
-                                                        [
-                                                            "Host genome contig/scaffold/chromosome ID: ",
-                                                            dcc.Input(
-                                                                id="hostchr",
-                                                                type="text",
-                                                                style={"width": "15%"},
-                                                                required=True,
-                                                            ),
-                                                        ],
-                                                        style={"font-size": "0.6vw"},
-                                                    ),
-                                                    html.P(
-                                                        [
-                                                            "Start coordinate of Starship: ",
-                                                            dcc.Input(
-                                                                id="shipstart",
-                                                                type="text",
-                                                                style={"width": "15%"},
-                                                                required=True,
-                                                            ),
-                                                        ],
-                                                        style={"font-size": "0.6vw"},
-                                                    ),
-                                                    html.P(
-                                                        [
-                                                            "End coordinate for Starship: ",
-                                                            dcc.Input(
-                                                                id="shipend",
-                                                                type="text",
-                                                                style={"width": "15%"},
-                                                                required=True,
-                                                            ),
-                                                        ],
-                                                        style={"font-size": "0.6vw"},
-                                                    ),
-                                                    html.Br(),
-                                                    html.Br(),
-                                                    html.H5("Additional information:"),
-                                                    dcc.Textarea(
-                                                        id="comment",
-                                                        placeholder="Any comments about the Starship features, annotations, or host genome?",
-                                                        style={
-                                                            "height": "100px",
-                                                            "width": "50%",
-                                                        },
-                                                        required=False,
-                                                    ),
-                                                    html.Br(),
-                                                    html.Br(),
-                                                    dbc.Button(
-                                                        html.P(
-                                                            ["Submit"],
-                                                            style={"font-size": "1vw"},
-                                                        ),
-                                                        id="submit-ship",
-                                                        n_clicks=0,
-                                                    ),
-                                                ]
-                                            ),
-                                        ]
-                                    ),
-                                ]
-                            )
-                        ],
-                    )
-                ],
-            ),
-        ],
-        class_name="mt-4",
-    ),
-=======
                                                 html.Div(
                                                     [
                                                         html.P(
@@ -603,7 +332,6 @@
             ],
         )
     ],
->>>>>>> 1a5630f9
 )
 
 @callback(Output("loading-output-1", "children"), Input("upload-sequence", "value"))
