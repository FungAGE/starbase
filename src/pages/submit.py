import base64

import dash
import dash_bootstrap_components as dbc
from dash.dependencies import Output, Input, State
from dash import dcc, html, callback
import sqlite3

from Bio import SeqIO

import time
import datetime
import io

import pandas as pd

dash.register_page(__name__)

# Define form layout
layout = html.Div(
    [
        dbc.Container(
            fluid=True,
            children=[
                dbc.Row(
                    justify="center",
                    align="center",
                    children=[
                        dbc.Col(
                            lg=8,
                            sm=12,
                            children=[
                                dbc.Card(
                                    [
                                        dbc.CardHeader(
                                            html.H2(
                                                [
                                                    "Submission of multiple Starships to ",
                                                    html.Span(
                                                        "starbase",
                                                        className="logo-text",
                                                    ),
                                                ],
                                            )
                                        ),
                                        dbc.CardBody(
                                            [
                                                html.Div(
                                                    [
                                                        html.P(
                                                            [
                                                                "Unfortunately, we can only handle submission for one Starship at a time. If you have a batch of Starships that you'd like to submit, please send the submission via ",
                                                                html.A(
                                                                    "email.",
                                                                    href="mailto:adrian.e.forsythe@gmail.com",
                                                                ),
                                                            ],
                                                            style={
                                                                "fontSize": "1vw",
                                                            },
                                                        ),
                                                    ]
                                                )
                                            ],
                                        ),
                                    ]
                                )
                            ],
                        )
                    ],
                    class_name="mb-3",
                ),
                dbc.Row(
                    justify="center",
                    align="center",
                    children=[
                        dbc.Col(
                            lg=8,
                            sm=12,
                            children=[
                                html.H2(
                                    [
                                        "Submit individual Starships to ",
                                        html.Span(
                                            "starbase",
                                            className="logo-text",
                                        ),
                                    ],
                                ),
                                html.H4(
                                    [
                                        "Fields in ",
                                        html.Span(
                                            "red",
                                            style={"color": "red"},
                                        ),
                                        " = manditory.",
                                    ],
                                ),
                            ],
                        )
                    ],
                    style={"padding": "10px"},
                ),
                dbc.Row(
                    justify="center",
                    align="center",
                    children=[
                        dbc.Col(
                            lg=8,
                            sm=12,
                            children=[
                                html.H4(
                                    ["Upload Starship sequence:"],
                                ),
                                dcc.Upload(
                                    id="fasta-upload",
                                    children=html.Div(id="fasta-sequence-upload"),
                                    style={
                                        "color": "red",
                                        "width": "50%",
                                        "height": "60px",
                                        "lineHeight": "60px",
                                        "borderWidth": "1px",
                                        "borderStyle": "dashed",
                                        "borderRadius": "5px",
                                        "textAlign": "center",
                                        "margin": "10px",
                                    },
                                    multiple=False,
                                    accept=".fa, .fas, .fasta, .fna",
                                ),
                                dcc.Loading(
                                    id="loading-1",
                                    type="default",
                                    children=html.Div(id="loading-output-1"),
                                ),
                                html.H4(
                                    [
                                        "Upload gene annotations associated with Starship sequence (GFF[3] format):"
                                    ],
                                ),
                                dcc.Upload(
                                    id="upload-gff",
                                    children=html.Div(id="output-gff-upload"),
                                    accept=".gff, .gff3, .tsv",
                                    multiple=False,
                                    style={
                                        "width": "50%",
                                        "height": "60px",
                                        "lineHeight": "60px",
                                        "borderWidth": "1px",
                                        "borderStyle": "dashed",
                                        "borderRadius": "5px",
                                        "textAlign": "center",
                                        "margin": "10px",
                                    },
                                ),
                                dcc.Loading(
                                    id="loading-2",
                                    type="default",
                                    children=html.Div(id="loading-output-2"),
                                ),
                            ],
                        )
                    ],
                ),
                dbc.Row(
                    justify="center",
                    align="center",
                    children=[
                        dbc.Col(
                            lg=8,
                            sm=12,
                            children=[
                                html.H4(
                                    ["Starship Metadata"],
                                ),
                                html.P(
                                    [
                                        "Name of curator: ",
                                        dcc.Input(
                                            id="uploader",
                                            type="text",
                                            style={"width": "15%"},
                                            required=True,
                                        ),
                                    ],
                                ),
                                html.P(
                                    [
                                        "How were Starships annotated? (i.e. starfish): ",
                                        dcc.Input(
                                            id="evidence",
                                            type="text",
                                            style={"width": "15%"},
                                            required=True,
                                        ),
                                    ],
                                ),
                                html.P(
                                    [
                                        "Enter genus name: ",
                                        dcc.Input(
                                            id="genus",
                                            type="text",
                                            style={"width": "15%"},
                                            required=True,
                                        ),
                                    ],
                                ),
                                html.P(
                                    [
                                        "Enter species name: ",
                                        dcc.Input(
                                            id="species",
                                            type="text",
                                            style={"width": "15%"},
                                            required=True,
                                        ),
                                    ],
                                ),
                            ],
                        )
                    ],
                    style={"padding": "10px"},
                ),
                dbc.Row(
                    justify="center",
                    align="center",
                    children=[
                        dbc.Col(
                            lg=8,
                            sm=12,
                            children=[
                                html.H4("Coordinates of Starship in host genome:"),
                                html.P(
                                    [
                                        "Host genome contig/scaffold/chromosome ID: ",
                                        dcc.Input(
                                            id="hostchr",
                                            type="text",
                                            style={"width": "15%"},
                                            required=True,
                                        ),
                                    ],
                                ),
                                html.P(
                                    [
                                        "Start coordinate of Starship: ",
                                        dcc.Input(
                                            id="shipstart",
                                            type="text",
                                            style={"width": "15%"},
                                            required=True,
                                        ),
                                    ],
                                ),
                                html.P(
                                    [
                                        "End coordinate for Starship: ",
                                        dcc.Input(
                                            id="shipend",
                                            type="text",
                                            style={"width": "15%"},
                                            required=True,
                                        ),
                                    ],
                                ),
                            ],
                        )
                    ],
                    style={"padding": "10px"},
                ),
                dbc.Row(
                    justify="center",
                    align="center",
                    children=[
                        dbc.Col(
                            lg=8,
                            sm=12,
                            children=[
                                html.H4("Additional information:"),
                                dcc.Textarea(
                                    id="comment",
                                    placeholder="Any comments about the Starship features, annotations, or host genome?",
                                    style={
                                        "height": "100px",
                                        "width": "50%",
                                    },
                                    required=False,
                                ),
                            ],
                        )
                    ],
                    style={"padding": "10px"},
                ),
                dbc.Row(
                    justify="center",
                    align="center",
                    children=[
                        dbc.Col(
                            lg=8,
                            sm=12,
                            children=[
                                dbc.Button(
                                    html.H4(
                                        ["Submit"],
                                        style={
                                            "align-items": "center",
                                            "justify-content": "center",
                                            "textAlign": "center",
                                        },
                                        className="d-grid gap-2 col-6 mx-auto",
                                    ),
                                    id="submit-ship",
                                    n_clicks=0,
                                ),
                                dbc.Modal(
                                    [
                                        dbc.ModalHeader(
                                            dbc.ModalTitle("New Submission")
                                        ),
                                        dbc.ModalBody(
                                            html.Div(id="output-data-upload")
                                        ),
                                        dbc.ModalFooter(
                                            dbc.Button(
                                                "Close",
                                                id="close",
                                                className="ms-auto",
                                                n_clicks=0,
                                            )
                                        ),
                                    ],
                                    id="modal",
                                    is_open=False,
                                ),
                            ],
                        ),
                    ],
                    style={"padding": "10px"},
                ),
            ],
        )
    ],
)

<<<<<<< HEAD

@callback(Output("loading-output-1", "children"), Input("upload-sequence", "value"))
def input_triggers_spinner(value):
    time.sleep(1)
    return value


@callback(Output("loading-output-2", "children"), Input("loading-input-2", "value"))
def input_triggers_nested(value):
    time.sleep(1)
    return value


def parse_fasta(contents, filename):
    if contents:
        # Assume that the user uploaded a FASTA file
        sequences = SeqIO.parse(io.StringIO(contents), "fasta")

        records = []
        nseq = 1
        for sequence in sequences:
            records.append({"ID": sequence.id, "Sequence": str(sequence.seq)})
            nseq += 1

        # Update the height attribute of the style based on the content height
        return [
            html.Div(
                [
                    html.H6(f"File name: {filename}"),
                    html.H6(f"Number of sequences: {nseq}"),
                ],
            )
        ]

    else:
        # Return the default style if no content is uploaded
        return [
            html.Div(
                [
                    "Drag and Drop or ",
                    html.A("Select a File"),
                ],
            )
        ]


def parse_gff(contents, filename):
    if contents:
        content_type, content_string = contents.split(",")
        decoded = base64.b64decode(content_string)
        # Assume that the user uploaded a TSV file
        gff = pd.read_csv(io.StringIO(decoded.decode("utf-8")), sep="\t")
        # cols = [
        #     "seqid",
        #     "source",
        #     "type",
        #     "start",
        #     "end",
        #     "score",
        #     "strand",
        #     "phase",
        #     "attributes",
        # ]

        # annotations = pd.DataFrame(gff)
        nanno = len(gff)

        return html.Div(
            [
                html.H6(f"File name: {filename}"),
                html.H6(f"Number of annotations: {nanno}"),
            ]
        )

    else:
        return [
            html.Div(
                [
                    "Drag and Drop or ",
                    html.A("Select a File"),
                ]
            ),
        ]


@callback(
    Output("output-sequence-upload", "children"),
    [
        Input("upload-sequence", "contents"),
        Input("upload-sequence", "filename"),
    ],
)
def update_fasta_upload(seq_content, seq_filename):
    try:
        children = parse_fasta(seq_content, seq_filename)
        return children

    except Exception as e:
        print(e)
        return html.Div(["There was an error processing this file."])


@callback(
    Output("output-annotation-upload", "children"),
    [
        Input("upload-annotations", "contents"),
        Input("upload-annotations", "filename"),
    ],
)
def update_anno_upload(anno_content, anno_filename):
    try:
        children = parse_gff(anno_content, anno_filename)
        return children

    except Exception as e:
        print(e)
        return html.Div(["There was an error processing this file."])

=======
>>>>>>> 8be17871

@callback(
    [Output("modal", "is_open"), Output("output-data-upload", "children")],
    [
        Input("upload-fasta", "contents"),
        Input("upload-fasta", "filename"),
        Input("upload-fasta", "last_modified"),
        Input("upload-gff", "contents"),
        Input("upload-gff", "filename"),
        Input("upload-gff", "last_modified"),
        Input("uploader", "value"),
        Input("evidence", "value"),
        Input("genus", "value"),
        Input("species", "value"),
        Input("hostchr", "value"),
        Input("shipstart", "value"),
        Input("shipend", "value"),
        Input("comment", "value"),
        Input("submit-ship", "n_clicks"),
        Input("close", "n_clicks"),
    ],
    [State("modal", "is_open")],
)
def submit_ship(
    seq_content,
    seq_filename,
    seq_date,
    anno_content,
    anno_filename,
    anno_date,
    uploader,
    evidence,
    genus,
    species,
    hostchr,
    shipstart,
    shipend,
    comment,
    n_clicks,
    close_modal,
    is_open,
):
<<<<<<< HEAD
    modal = not is_open
    message = None
    if n_clicks > 0:
        if seq_content is None or len(seq_content) == 0:
            return "No fasta file uploaded"
        else:
            try:
                # Create SQLite database connection
                conn = sqlite3.connect("database_folder/starbase.sqlite")
                c = conn.cursor()

                # Check if the table already exists
                c.execute(
                    "SELECT name FROM sqlite_master WHERE type='table' AND name='submissions_new'"
                )
                existing_table = c.fetchone()

            except sqlite3.Error as error:
                print("Error connecting to database.", error)

            if not existing_table:
                # Create table for storing form submissions
                c.execute(
                    """CREATE TABLE submissions_new (
                    seq_contents TEXT NOT NULL,
                    seq_filename TEXT NOT NULL,
                    seq_date TEXT NOT NULL,
                    anno_contents TEXT,
                    anno_filename TEXT,
                    anno_date TEXT,
                    uploader TEXT NOT NULL,
                    evidence TEXT NOT NULL,
                    genus TEXT NOT NULL,
                    species TEXT NOT NULL,
                    hostchr TEXT NOT NULL,
                    shipstart INTEGER NOT NULL,
                    shipend INTEGER NOT NULL,
                    comment TEXT,
                    id	INTEGER NOT NULL,
                    PRIMARY KEY(id AUTOINCREMENT)
                )"""
                )
                conn.commit()

            try:
=======
    if n_clicks > 0 and seq_content is not None:
        print("button clicked...")
        try:
            # Create SQLite database connection
            conn = sqlite3.connect("database_folder/starbase.sqlite")
            c = conn.cursor()

            # Check if the table already exists
            c.execute(
                "SELECT name FROM sqlite_master WHERE type='table' AND name='submissions_new'"
            )
            existing_table = c.fetchone()

        except sqlite3.Error as error:
            print("Error connecting to database.", error)

        if not existing_table:
            # Create table for storing form submissions
            c.execute(
                """CREATE TABLE submissions_new (
                seq_contents TEXT NOT NULL,
                seq_filename TEXT NOT NULL,
                seq_date TEXT NOT NULL,
                anno_contents TEXT,
                anno_filename TEXT,
                anno_date TEXT,
                uploader TEXT NOT NULL,
                evidence TEXT NOT NULL,
                genus TEXT NOT NULL,
                species TEXT NOT NULL,
                hostchr TEXT NOT NULL,
                shipstart INTEGER NOT NULL,
                shipend INTEGER NOT NULL,
                comment TEXT,
                id	INTEGER NOT NULL,
                PRIMARY KEY(id AUTOINCREMENT)
            )"""
            )
            conn.commit()

        try:
            if seq_content is None or len(seq_content) == 0:
                return "No fasta file uploaded"
            else:
>>>>>>> 8be17871
                content_type, content_string = seq_content.split(",")
                seq_decoded = base64.b64decode(content_string).decode("utf-8")
                seq_datetime_obj = datetime.datetime.fromtimestamp(seq_date)
                # update_fasta_output(seq_decoded, seq_filename, seq_datetime_obj)

                # ? put annotations into separate SQL submission table?
                if anno_content is not None and len(anno_content) > 0:
                    content_type, content_string = anno_content.split(",")
                    decoded = base64.b64decode(content_string).decode("utf-8")
                    anno_datetime_obj = datetime.datetime.fromtimestamp(anno_date)
                    # update_gff_output(decoded, anno_filename, anno_datetime_obj)
                else:
                    anno_contents = ""
                    anno_filename = ""
                    anno_datetime_obj = ""

                if comment is None:
                    comment = ""

                c.execute(
                    "INSERT INTO submissions_new (seq_contents,seq_filename,seq_date,anno_contents,anno_filename,anno_date,uploader,evidence,genus,species,hostchr,shipstart,shipend,comment) VALUES (?, ?, ?, ?, ?, ?, ?, ?, ?, ?, ?, ?, ?, ?)",
                    (
                        seq_content,
                        seq_filename,
                        seq_datetime_obj,
                        anno_contents,
                        anno_filename,
                        anno_datetime_obj,
                        uploader,
                        evidence,
                        genus,
                        species,
                        hostchr,
                        shipstart,
                        shipend,
                        comment,
                    ),
                )
                conn.commit()

                modal = True
                if close_modal:
                    modal = False

                message = html.H5(
                    f"Successfully submitted '{seq_filename}' to starbase"
                )

                return modal, message

            except sqlite3.Error as error:
                print("Failed to insert record into SQLite table:", error)

            finally:
                c.close()
                conn.close()
                print("SQLite connection is closed.")<|MERGE_RESOLUTION|>--- conflicted
+++ resolved
@@ -346,19 +346,6 @@
     ],
 )
 
-<<<<<<< HEAD
-
-@callback(Output("loading-output-1", "children"), Input("upload-sequence", "value"))
-def input_triggers_spinner(value):
-    time.sleep(1)
-    return value
-
-
-@callback(Output("loading-output-2", "children"), Input("loading-input-2", "value"))
-def input_triggers_nested(value):
-    time.sleep(1)
-    return value
-
 
 def parse_fasta(contents, filename):
     if contents:
@@ -465,8 +452,6 @@
         print(e)
         return html.Div(["There was an error processing this file."])
 
-=======
->>>>>>> 8be17871
 
 @callback(
     [Output("modal", "is_open"), Output("output-data-upload", "children")],
@@ -509,7 +494,6 @@
     close_modal,
     is_open,
 ):
-<<<<<<< HEAD
     modal = not is_open
     message = None
     if n_clicks > 0:
@@ -555,52 +539,6 @@
                 conn.commit()
 
             try:
-=======
-    if n_clicks > 0 and seq_content is not None:
-        print("button clicked...")
-        try:
-            # Create SQLite database connection
-            conn = sqlite3.connect("database_folder/starbase.sqlite")
-            c = conn.cursor()
-
-            # Check if the table already exists
-            c.execute(
-                "SELECT name FROM sqlite_master WHERE type='table' AND name='submissions_new'"
-            )
-            existing_table = c.fetchone()
-
-        except sqlite3.Error as error:
-            print("Error connecting to database.", error)
-
-        if not existing_table:
-            # Create table for storing form submissions
-            c.execute(
-                """CREATE TABLE submissions_new (
-                seq_contents TEXT NOT NULL,
-                seq_filename TEXT NOT NULL,
-                seq_date TEXT NOT NULL,
-                anno_contents TEXT,
-                anno_filename TEXT,
-                anno_date TEXT,
-                uploader TEXT NOT NULL,
-                evidence TEXT NOT NULL,
-                genus TEXT NOT NULL,
-                species TEXT NOT NULL,
-                hostchr TEXT NOT NULL,
-                shipstart INTEGER NOT NULL,
-                shipend INTEGER NOT NULL,
-                comment TEXT,
-                id	INTEGER NOT NULL,
-                PRIMARY KEY(id AUTOINCREMENT)
-            )"""
-            )
-            conn.commit()
-
-        try:
-            if seq_content is None or len(seq_content) == 0:
-                return "No fasta file uploaded"
-            else:
->>>>>>> 8be17871
                 content_type, content_string = seq_content.split(",")
                 seq_decoded = base64.b64decode(content_string).decode("utf-8")
                 seq_datetime_obj = datetime.datetime.fromtimestamp(seq_date)
