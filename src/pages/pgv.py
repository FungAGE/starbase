--- conflicted
+++ resolved
@@ -5,11 +5,7 @@
 from dash.dependencies import Output, Input, State
 
 import os
-<<<<<<< HEAD
-import tempfile
-
-=======
->>>>>>> b9a3093d
+
 from src.config.logging import get_logger
 
 from pygenomeviz import GenomeViz
