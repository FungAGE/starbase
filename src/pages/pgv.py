import dash
import dash_mantine_components as dmc
from dash import dcc, html, callback, no_update

from dash.dependencies import Output, Input, State

import os
import tempfile
import logging

from pygenomeviz import GenomeViz
from pygenomeviz.parser import Gff
from matplotlib.lines import Line2D
from pygenomeviz.utils import ColorCycler
from pygenomeviz.align import Blast, AlignCoord

from src.components.callbacks import create_modal_callback
from src.components.error_boundary import handle_callback_error


logger = logging.getLogger(__name__)

dash.register_page(__name__)

ColorCycler.set_cmap("tab10")

table_columns = [
    {
        "id": "accession_tag",
        "name": "Accession",
        "selectable": True,
    },
    {
        "id": "familyName",
        "name": "Starship Family",
        "selectable": True,
    },
    {
        "id": "name",
        "name": "Species",
        "selectable": True,
    },
]

modal = dmc.Modal(
    id="pgv-modal",
    opened=False,
    centered=True,
    overlayProps={"blur": 3},
    size="lg",
    children=[
        dmc.Title(id="pgv-modal-title", order=3),
        dmc.Space(h="md"),
        html.Div(id="pgv-modal-content"),
    ],
)

layout = dmc.Container(
    fluid=True,
    children=[
        dcc.Location(id="url", refresh=False),
        # Header Section
        dmc.Paper(
            children=[
                dmc.Title("Starship Genome Viewer", order=1, mb="md"),
                dmc.Text(
                    "Compare and visualize up to 4 Starship sequences",
                    size="lg",
                    c="dimmed",
                ),
            ],
            p="xl",
            radius="md",
            withBorder=False,
            mb="xl",
        ),
        # Main content
        dmc.Grid(
            children=[
                dmc.GridCol(
                    span={"base": 12, "md": 6},
                    children=dmc.Paper(
                        children=[
                            dmc.Title("Select Starships", order=2),
                            dmc.Stack(
                                pos="relative",
                                children=[
                                    dmc.LoadingOverlay(
                                        id="pgv-table-loading",
                                        visible=True,
                                        overlayProps={"radius": "sm", "blur": 2},
                                        zIndex=10,
                                    ),
                                    html.Div(id="pgv-table"),
                                ],
                            ),
                            dmc.Grid(
                                children=[
                                    dmc.GridCol(
                                        span={"base": 12, "sm": 6},
                                        children=dmc.NumberInput(
                                            id="length-threshold",
                                            label="Length Threshold (bp)",
                                            value=50,
                                            min=0,
                                            step=10,
                                        ),
                                    ),
                                    dmc.GridCol(
                                        span={"base": 12, "sm": 6},
                                        children=dmc.NumberInput(
                                            id="identity-threshold",
                                            label="Identity Threshold (%)",
                                            value=30,
                                            min=0,
                                            max=100,
                                            step=5,
                                        ),
                                    ),
                                ],
                                gutter="md",
                            ),
                            dmc.Space(h="md"),
                            dmc.Button(
                                dmc.Text("Show Selected Starship(s)", size="lg"),
                                id="update-button",
                                variant="gradient",
                                gradient={"from": "indigo", "to": "cyan"},
                                leftSection=html.I(className="bi bi-eye"),
                            ),
                        ],
                        p="xl",
                        radius="md",
                        withBorder=True,
                        style={"position": "relative"},
                    ),
                ),
                # Right Column - Visualization Section
                dmc.GridCol(
                    span={
                        "base": 12,
                        "md": 6,
                    },  # Full width on mobile, half on medium+ screens
                    children=[
                        dmc.Paper(
                            children=dmc.Stack(
                                [
                                    # Message Area
                                    html.Div(
                                        id="pgv-message",
                                        style={"textAlign": "center"},
                                    ),
                                    # Visualization Area
                                    dcc.Loading(
                                        id="loading-1",
                                        type="circle",
                                        children=html.Div(
                                            id="pgv-figure",
                                            style={
                                                "height": "800px",
                                                "width": "100%",
                                                "overflow": "auto",
                                                "backgroundColor": "#f8f9fa",
                                                "border": "1px solid #dee2e6",
                                                "borderRadius": "4px",
                                            },
                                        ),
                                    ),
                                ],
                                gap="md",
                            ),
                            p="xl",
                            radius="md",
                            withBorder=True,
                            h="100%",  # Make paper fill the height
                        ),
                    ],
                ),
            ],
            gutter="xl",
        ),
        modal,
        dcc.Store(id={"type": "page-loading", "index": "pgv"}, data=False),
    ],
    py="xl",
)


def plot_legend(gv):
    fig = gv.plotfig(fast_render=False)

    # Plot legend for groups
    _ = fig.legend(
        handles=[
            Line2D(
                [], [], marker=">", color="#dc267fff", label="captain", ms=12, ls="none"
            ),
            Line2D(
                [],
                [],
                marker=">",
                color="#785ef0ff",
                label="auxillary",
                ms=12,
                ls="none",
            ),
            Line2D(
                [], [], marker=">", color="#ffb000ff", label="Others", ms=12, ls="none"
            ),
        ],
        fontsize=12,
        title="Starship Gene",
        title_fontsize=12,
        loc="center left",
        bbox_to_anchor=(1.02, 0.5),
        handlelength=1.0,
    )
    return fig


def add_gene_feature(gene, track, idx=None):
    start = int(gene.location.start)
    end = int(gene.location.end)
    strand = gene.location.strand
    gene_name = str(gene.qualifiers.get("Alias", [""])[0])
    attributes = gene.qualifiers

    # BUG: there is still an issue with SeqFeature end coordinates being less than start coordinates
    if (end < start) and idx is not None:
        gene.reverse_complement(id=True, name=True, description=True)
        # start, end = end, start

    if "tyr" in gene_name:
        color = "#dc267fff"
    elif any(substring in gene_name for substring in ["fre", "DUF3723", "nlr", "plp"]):
        color = "#785ef0ff"
    else:
        color = "#ffb000ff"

    track.add_feature(
        start=start,
        end=end,
        strand=strand,
        lw=1,
        color=color,
        label_type="gene",
        extra_tooltip=attributes,
    )

    return track


def write_tmp(data, seqid, file_type, temp_dir):
    """Write sequence or GFF data to temporary files.

    Args:
        data: String for sequence data, DataFrame for GFF data
        seqid: Accession ID for the file name
        file_type: Either 'fa' or 'gff'
        temp_dir: Directory to write the temporary files
    """
    logger.debug(
        f"Entering write_tmp with seqid={seqid}, file_type={file_type}, temp_dir={temp_dir}"
    )

    file_path = os.path.join(temp_dir, f"{seqid}.{file_type}")
    logger.debug(f"File path set to {file_path}")

    try:
        if file_type == "fa":
            logger.debug("Writing sequence data to FASTA file")
            with open(file_path, "w") as f:
                f.write(f">{seqid}\n{data}\n")
        elif file_type == "gff":
            logger.debug("Writing GFF data")
            data.to_csv(file_path, sep="\t", header=False, index=False)
        else:
            logger.error(f"Unsupported file_type: {file_type}")
            raise ValueError(f"Unsupported file_type: {file_type}")

    except Exception as e:
        logger.error(f"An error occurred while writing the file: {e}")
        raise

    logger.debug(f"Successfully wrote file: {file_path}")
    return file_path


# def load_gff(accession):

#     df = cache.get(f"accession_gff_{accession}")
#     if df is None:
#         df = fetch_accession_gff(accession)

#     if df.empty:
#         logger.error(f"No GFF records found for accession: {accession}")
#     else:
#         # Identify the rows where 'end' is less than 'start'
#         mask = df["end"] < df["start"]

#         # Swap the 'start' and 'end' values where the mask is True
#         df.loc[mask, ["start", "end"]] = df.loc[mask, ["end", "start"]].values

#         # TODO: find a way to implement this
#         # # flip coordinates to favour captain order in starship
#         # df["priority"] = df["attributes"].str.contains("tyr").astype(int)

#         # df_sorted = df.sort_values(
#         #     by=["priority", "start", "end"], ascending=[False, True, True]
#         # ).drop(columns="priority")

#     return df


# def load_fa(accession):
#     df = cache.get("all_ships")
#     if df is None:
#         df = fetch_ships()

#     if isinstance(accession, str):
#         df = df[df["accession_tag"] == accession]
#     else:
#         df = df[df["accession_tag"].isin(accession)]

#     if df.empty:
#         logger.error(f"No fasta records found for accession: {accession}")

#     return df


def single_pgv(gff_file, tmp_file):
    gff = Gff(gff_file)

    gv = GenomeViz()
    gv.set_scale_xticks()
    # gv.set_scale_bar(ymargin=0.5)

    for seqid, size in gff.get_seqid2size().items():
        track = gv.add_feature_track(seqid, size, labelsize=15)
        track.add_sublabel(size=10, color="grey")
        gene_features = gff.get_seqid2features(feature_type="gene")[seqid]
        for gene in gene_features:
            add_gene_feature(gene, track)
    fig = plot_legend(gv)
    gv.savefig_html(tmp_file, fig)


def is_valid_sequence_file(file_path):
    valid_extensions = (".fa", ".fna", ".fasta", ".gb", ".gbk", ".gbff")
    return file_path.endswith(valid_extensions)


def multi_pgv(gff_files, seqs, tmp_file, len_thr=50, id_thr=30):
    gff_list = list(map(Gff, gff_files))
    gv = GenomeViz(track_align_type="center", fig_track_height=0.7)
    gv.set_scale_bar()

    # Store sequence sizes in a dictionary for validation
    seq_sizes = {}
    for gff in gff_list:
        for seqid, size in gff.get_seqid2size().items():
            seq_sizes[seqid] = size

    for gff in gff_list:
        for seqid, features in gff.get_seqid2features("gene").items():
            logger.info(f"Processing seqid: {seqid}")

            if seqid not in gff.get_seqid2size():
                logger.error(f"Error: SeqID {seqid} not found in GFF sizes")
                continue

            track = gv.add_feature_track(seqid, gff.get_seqid2size(), align_label=False)
            segment = track.get_segment(seqid)

            for idx, gene in enumerate(features):
                start = int(gene.location.start)
                end = int(gene.location.end)
                seg_size = gff.get_seqid2size()[seqid]

                # Validate coordinates
                if start < 0 or end > seg_size:
                    logger.error(
                        f"Invalid coordinates: start={start}, end={end}, seg_size={seg_size}"
                    )
                    continue

                add_gene_feature(gene, segment, idx)

        for seq_file in seqs:
            if not os.path.isfile(seq_file):
                logger.error(f"Error: {seq_file} is not a valid file path.")
                return
            if os.path.getsize(seq_file) == 0:
                logger.error(f"Error: {seq_file} is an empty file.")
                return
            if not is_valid_sequence_file(seq_file):
                logger.error(f"Error: {seq_file} does not have a valid extension.")
                return

    # BLAST
    align_coords = Blast(seqs, seqtype="nucleotide").run()
    align_coords = AlignCoord.filter(
        align_coords, length_thr=len_thr, identity_thr=id_thr
    )

    # Run MMseqs RBH search
    # align_coords = MMseqs(seqs, threads=2).run()

    # Run MuMMer
    # align_coords = MUMmer(seqs).run()

    if len(align_coords) > 0:
        min_ident = int(min([ac.identity for ac in align_coords if ac.identity]))
        logger.info(f"Minimum identity: {min_ident}")

        color, inverted_color = "blue", "orange"
        for ac in align_coords:
            # Validate coordinates before adding link
            query_start, query_end = ac.query_link[2], ac.query_link[3]
            ref_start, ref_end = ac.ref_link[2], ac.ref_link[3]

            query_seqid = ac.query_link[1]
            ref_seqid = ac.ref_link[1]

            # Skip if coordinates are out of bounds
            if (
                query_start < 0
                or query_end > seq_sizes[query_seqid]
                or ref_start < 0
                or ref_end > seq_sizes[ref_seqid]
            ):
                logger.warning(
                    f"Skipping alignment with invalid coordinates: "
                    f"Query({query_start}, {query_end}) vs size {seq_sizes[query_seqid]}, "
                    f"Ref({ref_start}, {ref_end}) vs size {seq_sizes[ref_seqid]}"
                )
                continue

            logger.info(f"Adding link between {ac.query_link} and {ac.ref_link}")
            gv.add_link(
                ac.query_link,
                ac.ref_link,
                color=color,
                inverted_color=inverted_color,
                v=ac.identity,
                vmin=min_ident,
            )
        gv.set_colorbar([color, inverted_color], vmin=min_ident)
        message = None
    else:
        message = html.H4(
            f"No alignments found between ships (Length threshold: {len_thr}bp, ID threshold: {id_thr}%)"
        )

    fig = plot_legend(gv)
    gv.savefig_html(tmp_file, fig)

    return message


@callback(
    [Output("pgv-table", "children"), Output("pgv-table-loading", "visible")],
    Input("url", "href"),
    prevent_initial_call=False,
)
@handle_callback_error
def load_ship_table(href):
    from src.database.sql_manager import fetch_ship_table
    from src.components.tables import (
        make_pgv_table,
        table_loading_alert,
        table_no_results_alert,
        table_error,
    )

    # Show loading state initially
    if href is None:
        return table_loading_alert(), True

    try:
        table_df = fetch_ship_table(curated=True)

        if table_df is None or table_df.empty:
            logger.warning("fetch_ship_table returned None or empty DataFrame")
            return table_no_results_alert(), False

        if "id" not in table_df.columns:
            table_df["id"] = table_df.index.astype(str)

        table = make_pgv_table(
            df=table_df,
            columns=table_columns,
            id="pgv-table",
            select_rows=True,
            pg_sz=10,
        )
        logger.info("Table created successfully")
        return table, False

    except Exception as e:
        logger.error(f"Failed to create PGV table. Details: {e}")
        return table_error(e), False


@callback(
    [Output("pgv-figure", "children"), Output("pgv-message", "children")],
    Input("update-button", "n_clicks"),
    [
        State("pgv-table", "selectedRows"),
        State("pgv-table", "rowData"),
        State("length-threshold", "value"),
        State("identity-threshold", "value"),
    ],
)
@handle_callback_error
def update_pgv(n_clicks, selected_rows, row_data, len_thr, id_thr):
    from src.database.sql_manager import fetch_accession_ship
<<<<<<< HEAD

=======
    from src.tasks import run_multi_pgv_task, run_single_pgv_task
>>>>>>> a472b064
    message = None
    if not n_clicks:
        return (
            no_update,
            "Select Starships from the table and click 'Show Selected Starships'",
        )

    if n_clicks > 0:
        tmp_pgv = tempfile.NamedTemporaryFile(suffix=".html", delete=True).name
        if selected_rows is not None:
            try:
                if isinstance(selected_rows, list) and len(selected_rows) > 0:
                    with tempfile.TemporaryDirectory() as temp_dir:
                        tmp_gffs = []
                        tmp_fas = []
                        for row in selected_rows:
                            accession = row["accession_tag"]
                            ship_data = fetch_accession_ship(accession)
                            fa_df = ship_data["sequence"]
                            tmp_fa = write_tmp(fa_df, accession, "fa", temp_dir)
                            tmp_fas.append(str(tmp_fa))

                            gff_df = ship_data["gff"]
                            tmp_gff = write_tmp(gff_df, accession, "gff", temp_dir)
                            tmp_gffs.append(tmp_gff)

                        if len(selected_rows) > 1 and len(selected_rows) <= 4:
<<<<<<< HEAD
                            message = multi_pgv(
                                tmp_gffs, tmp_fas, tmp_pgv, len_thr, id_thr
                            )
=======
                            message = run_multi_pgv_task.delay(tmp_gffs, tmp_fas, tmp_pgv, len_thr, id_thr)
                            message = message.get(timeout=300)
>>>>>>> a472b064
                        elif len(selected_rows) == 1:
                            message = run_single_pgv_task.delay(tmp_gffs[0], tmp_pgv)
                            message = message.get(timeout=300)
                        else:
                            output = html.P("Please select between 1 and 4 Starships.")
                            return output, None
                        try:
                            with open(tmp_pgv, "r") as file:
                                pgv_content = file.read()
                        except IOError:
                            output = html.P("Failed to read the temporary file.")

                        output = html.Iframe(
                            srcDoc=pgv_content,
                            style={
                                "width": "100%",
                                "height": "800px",
                                "border": "none",
                            },
                        )
                else:
                    output = html.H4("Please select at least one Starship.")
            except Exception as e:
                logger.error(f"Exception: {e}")
                output = html.H4(
                    "Error while comparing ships using BLAST. Try another combination."
                )
        else:
            output = html.H4("Select Starship(s) to visualize.")
    else:
        output = html.H4(
            "Select up to 4 Starships in the table above and click the button to visualize."
        )
    return (
        html.Div(
            [output],
            className="center-content text-center",
        ),
        message,
    )


toggle_modal = create_modal_callback(
    "pgv-table", "pgv-modal", "pgv-modal-content", "pgv-modal-title"
)<|MERGE_RESOLUTION|>--- conflicted
+++ resolved
@@ -515,11 +515,8 @@
 @handle_callback_error
 def update_pgv(n_clicks, selected_rows, row_data, len_thr, id_thr):
     from src.database.sql_manager import fetch_accession_ship
-<<<<<<< HEAD
-
-=======
     from src.tasks import run_multi_pgv_task, run_single_pgv_task
->>>>>>> a472b064
+
     message = None
     if not n_clicks:
         return (
@@ -547,14 +544,10 @@
                             tmp_gffs.append(tmp_gff)
 
                         if len(selected_rows) > 1 and len(selected_rows) <= 4:
-<<<<<<< HEAD
-                            message = multi_pgv(
+                            message = run_multi_pgv_task.delay(
                                 tmp_gffs, tmp_fas, tmp_pgv, len_thr, id_thr
                             )
-=======
-                            message = run_multi_pgv_task.delay(tmp_gffs, tmp_fas, tmp_pgv, len_thr, id_thr)
                             message = message.get(timeout=300)
->>>>>>> a472b064
                         elif len(selected_rows) == 1:
                             message = run_single_pgv_task.delay(tmp_gffs[0], tmp_pgv)
                             message = message.get(timeout=300)
