--- conflicted
+++ resolved
@@ -16,12 +16,7 @@
 from pygenomeviz.utils import ColorCycler
 from pygenomeviz.align import Blast, AlignCoord, MMseqs, MUMmer
 
-<<<<<<< HEAD
-from src.components.cache import cache
-from src.components.sql_engine import starbase_engine
-=======
 from src.config.cache import cache
->>>>>>> d649008e
 from src.components.tables import make_ship_table
 
 from src.database.sql_manager import (
