import dash
import dash_bootstrap_components as dbc
<<<<<<< HEAD
from dash import dash_table, dcc, html, callback
=======
from dash import dcc, html, callback
>>>>>>> ebca0a74
from dash.dependencies import Output, Input


dash.register_page(__name__, title="Home", name="Home", path="/")


def home_ui():
    working = [
        "Catalogue/Wiki of Starship Metadata",
        "Submission of new Starship sequences",
        "BLAST/HMMER searches",
    ]
    working_ul = html.Ul(
        [html.Li(item) for item in working],
    )

    not_working = [
        "Synteny/Genome Browser",
        html.P(
            [
                html.Span(
                    "starfish",
                    className="logo-text",
                ),
                " webserver",
            ],
        ),
    ]
    not_working_ul = html.Ul(
        [html.Li(item) for item in not_working],
    )

    layout = (
        dbc.Container(
            fluid=True,
            children=[
                dbc.Row(
                    dbc.Col(
                        children=[
                            html.H1(
                                [
                                    html.Span(
                                        "starbase: ",
                                        className="logo-text",
                                    ),
                                    "A database and toolkit for exploring large eukaryotic transposable elements in Fungi",
                                ],
                                style={
                                    "align-items": "center",
                                    "justify-content": "center",
                                    "textAlign": "left",
                                },
                            ),
                        ],
                        lg=6,
                        sm=12,
                        width={"offset": 0.5},
                    ),
                    justify="center",
                    style={"paddingTop": "20px"},
                ),
                dbc.Row(
                    dbc.Col(
                        dbc.Stack(
                            [
                                dbc.Card(
                                    [
                                        dbc.CardHeader(
                                            html.H4(
                                                [
                                                    "What can I currently use ",
                                                    html.Span(
                                                        "starbase",
                                                        className="logo-text",
                                                    ),
                                                    " for?",
                                                ],
                                            )
                                        ),
                                        dbc.CardBody([working_ul]),
                                    ]
                                ),
                                dbc.Card(
                                    [
                                        dbc.CardHeader(
                                            html.H4(
                                                [
                                                    "Functions of ",
                                                    html.Span(
                                                        "starbase",
                                                        className="logo-text",
                                                    ),
                                                    " under active development:",
                                                ],
                                            )
                                        ),
                                        dbc.CardBody([not_working_ul]),
                                    ]
                                ),
                                html.Div(
                                    html.Img(
                                        src="assets/images/starbase-map.png",
                                        width="100%",
                                    )
                                ),
                                dbc.Card(
                                    [
                                        dbc.CardHeader(
                                            [html.H4("Data Availability")],
                                        ),
                                        dbc.CardBody(
                                            [
                                                html.P(
                                                    [
                                                        "We have been maintaining ",
                                                        html.Span(
                                                            "starbase",
                                                            className="logo-text",
                                                        ),
                                                        " data on our GitHub repo (currently private). We are currently in the process of migrating to a new back-end, which will provide more options for data export. In the mean time, you can retrieve all Starship sequences, annotations, and more, in a single .zip file (size ~100Mb)",
                                                    ],
                                                ),
                                                html.Div(
                                                    style={"textAlign": "center"},
                                                    children=[
                                                        dbc.Button(
                                                            html.P(
                                                                [
                                                                    "Download the latest version of ",
                                                                    html.Span(
                                                                        "starbase",
                                                                        className="logo-text",
                                                                    ),
                                                                    ".",
                                                                ],
                                                            ),
                                                            id="dl-button",
                                                            color="primary",
                                                            class_name="mr-1",
                                                        ),
                                                        dcc.Download(id="dl-package"),
                                                    ],
                                                ),
                                            ]
                                        ),
                                    ]
                                ),
                            ],
                            gap=4,
                            direction="vertical",
                        ),
                        lg=6,
                        sm=10,
                        width={"offset": 0.5},
                    ),
                    justify="center",
                ),
            ],
        ),
    )

    return layout


layout = home_ui()

<<<<<<< HEAD

@callback(
    Output("dl-button", "data"),
    [Input("dl-package", "n_clicks")]
=======
@callback(
    Output("dl-package", "data"),
    [Input("dl-button", "n_clicks")]
>>>>>>> ebca0a74
)
def generate_download(n_clicks):
    if n_clicks is None:
        return dash.no_update
    return dcc.send_file("database_folder/Starships/ships/fna/blastdb/concatenated.fa")<|MERGE_RESOLUTION|>--- conflicted
+++ resolved
@@ -1,10 +1,6 @@
 import dash
 import dash_bootstrap_components as dbc
-<<<<<<< HEAD
-from dash import dash_table, dcc, html, callback
-=======
 from dash import dcc, html, callback
->>>>>>> ebca0a74
 from dash.dependencies import Output, Input
 
 
@@ -171,16 +167,9 @@
 
 layout = home_ui()
 
-<<<<<<< HEAD
-
-@callback(
-    Output("dl-button", "data"),
-    [Input("dl-package", "n_clicks")]
-=======
 @callback(
     Output("dl-package", "data"),
     [Input("dl-button", "n_clicks")]
->>>>>>> ebca0a74
 )
 def generate_download(n_clicks):
     if n_clicks is None:
