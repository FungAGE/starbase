import dash
import dash_bootstrap_components as dbc
from dash import dash_table, dcc, html, callback
from dash.dependencies import Output, Input


dash.register_page(__name__, title="Home", name="Home", path="/")


def home_ui():
    working = [
        "Catalogue/Wiki of Starship Metadata",
        "Submission of new Starship sequences",
        "BLAST/HMMER searches",
    ]
    working_ul = html.Ul(
        [html.Li(item) for item in working],
    )

    not_working = [
        "Synteny/Genome Browser",
        html.P(
            [
                html.Span(
                    "starfish",
                    className="logo-text",
                ),
                " webserver",
            ],
        ),
    ]
    not_working_ul = html.Ul(
        [html.Li(item) for item in not_working],
    )

    layout = (
        dbc.Container(
            fluid=True,
            children=[
                dbc.Row(
                    dbc.Col(
                        children=[
                            html.H1(
                                [
                                    html.Span(
                                        "starbase: ",
                                        className="logo-text",
                                    ),
                                    "A database and toolkit for exploring large eukaryotic transposable elements in Fungi",
                                ],
                                style={
                                    "align-items": "center",
                                    "justify-content": "center",
                                    "textAlign": "left",
                                },
                            ),
                        ],
                        lg=6,
                        sm=12,
                        width={"offset": 0.5},
                    ),
                    justify="center",
                    style={"paddingTop": "20px"},
                ),
                dbc.Row(
                    dbc.Col(
                        dbc.Stack(
                            [
                                dbc.Card(
                                    [
                                        dbc.CardHeader(
                                            html.H4(
                                                [
                                                    "What can I currently use ",
                                                    html.Span(
                                                        "starbase",
                                                        className="logo-text",
                                                    ),
                                                    " for?",
                                                ],
                                            )
                                        ),
                                        dbc.CardBody([working_ul]),
                                    ]
                                ),
                                dbc.Card(
                                    [
                                        dbc.CardHeader(
                                            html.H4(
                                                [
                                                    "Functions of ",
                                                    html.Span(
                                                        "starbase",
                                                        className="logo-text",
                                                    ),
                                                    " under active development:",
                                                ],
                                            )
                                        ),
                                        dbc.CardBody([not_working_ul]),
                                    ]
                                ),
                                html.Div(
                                    html.Img(
                                        src="assets/images/starbase-map.png",
                                        width="100%",
                                    )
                                ),
                                dbc.Card(
                                    [
                                        dbc.CardHeader(
                                            [html.H4("Data Availability")],
                                        ),
                                        dbc.CardBody(
                                            [
                                                html.P(
                                                    [
                                                        "We have been maintaining ",
                                                        html.Span(
                                                            "starbase",
                                                            className="logo-text",
                                                        ),
                                                        " data on our GitHub repo (currently private). We are currently in the process of migrating to a new back-end, which will provide more options for data export. In the mean time, you can retrieve all Starship sequences, annotations, and more, in a single .zip file (size ~100Mb)",
                                                    ],
                                                ),
                                                html.Div(
                                                    style={"textAlign": "center"},
                                                    children=[
                                                        dbc.Button(
                                                            html.P(
                                                                [
                                                                    "Download the latest version of ",
                                                                    html.Span(
                                                                        "starbase",
                                                                        className="logo-text",
                                                                    ),
                                                                    ".",
                                                                ],
                                                            ),
                                                            id="dl-button",
                                                            color="primary",
                                                            class_name="mr-1",
<<<<<<< HEAD
                                                        ),
                                                        dcc.Download(id="dl-package"),
=======
                                                            href="https://github.com/FungAGE/Starships/archive/refs/tags/beta.zip"
                                                        )
>>>>>>> 1a5630f9
                                                    ],
                                                ),
                                            ]
                                        ),
                                    ]
                                ),
                            ],
                            gap=4,
                            direction="vertical",
                        ),
                        lg=6,
                        sm=10,
                        width={"offset": 0.5},
                    ),
                    justify="center",
                ),
            ],
        ),
    )

    return layout

<<<<<<< HEAD

layout = home_ui()


@callback(
    Output("dl-button", "data"),
    [Input("dl-package", "n_clicks")]
)
def generate_download(n_clicks):
    if n_clicks is None:
        return dash.no_update
    return dcc.send_file("database_folder/Starships/ships/fna/blastdb/concatenated.fa")
=======

layout = home_ui()
>>>>>>> 1a5630f9
<|MERGE_RESOLUTION|>--- conflicted
+++ resolved
@@ -140,13 +140,8 @@
                                                             id="dl-button",
                                                             color="primary",
                                                             class_name="mr-1",
-<<<<<<< HEAD
                                                         ),
                                                         dcc.Download(id="dl-package"),
-=======
-                                                            href="https://github.com/FungAGE/Starships/archive/refs/tags/beta.zip"
-                                                        )
->>>>>>> 1a5630f9
                                                     ],
                                                 ),
                                             ]
@@ -169,7 +164,6 @@
 
     return layout
 
-<<<<<<< HEAD
 
 layout = home_ui()
 
@@ -181,8 +175,4 @@
 def generate_download(n_clicks):
     if n_clicks is None:
         return dash.no_update
-    return dcc.send_file("database_folder/Starships/ships/fna/blastdb/concatenated.fa")
-=======
-
-layout = home_ui()
->>>>>>> 1a5630f9
+    return dcc.send_file("database_folder/Starships/ships/fna/blastdb/concatenated.fa")