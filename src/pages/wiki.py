import dash
from dash import dash_table, html
import dash_bootstrap_components as dbc
import pandas as pd

dash.register_page(__name__)

<<<<<<< HEAD
# Read data from SQLite table into a DataFrame
df = pd.read_csv("src/data/papers.csv")
sub_df = df[["Title", "Author", "PublicationYear", "PublicationTitle", "DOI", "Url"]]
=======

def truncate_string(s, length=10):
    return s if len(s) <= length else s[:length] + "..."


try:
    conn = sqlite3.connect("database_folder/starbase.sqlite")
    c = conn.cursor()

    c.execute("SELECT name FROM sqlite_master WHERE type='table' AND name='papers'")

except sqlite3.Error as error:
    print("Error connecting to database.", error)

df = pd.read_csv("src/assets/papers.csv")
sub_df = df[
    ["Title", "Author", "PublicationYear", "PublicationTitle", "DOI", "Url"]
].sort_values(by="PublicationYear", ascending=False)
>>>>>>> 1a5630f9


# Function to convert URL string to HTML link
def url_to_link(url):
    return f'<a href="{url}" target="_blank">{url}</a>'


sub_df["Url"] = sub_df["Url"].apply(url_to_link)
sub_df["Author"] = sub_df["Author"].apply(lambda x: truncate_string(x, length=20))

# TODO: rename columns

layout = dbc.Container(
    fluid=True,
    className="justify-content-start",
    children=[
        dbc.Col(
            width=6,
            className="align-self-center",
            children=[
                dbc.Row(
<<<<<<< HEAD
                    dbc.Card(
                        [
                            dbc.CardHeader(
                                html.H3(
                                    ["What is a Starship?"],
                                    style={"fontSize": "1vw"},
                                ),
=======
                    dbc.Col(
                        lg=6,
                        sm=10,
                        style={"padding": "20px"},
                        children=[
                            dbc.Card(
                                [
                                    dbc.CardHeader(
                                        html.H2(
                                            ["What is a Starship?"],
                                        ),
                                    ),
                                    dbc.CardBody(
                                        [
                                            html.P(
                                                [
                                                    "Starships are novel family of class II DNA transposons, endemic to Pezizomycotina. Starships can be extremely large (~20-700kb), making up to 2% of fungal genomes. These elements replicate within the host genome via tyrosine recombinases (captain genes). They can also pick up and carry relevant genetic 'cargo', including genes for metal resistance in ",
                                                    html.Span(
                                                        "Paecilomyces",
                                                        style={"font-style": "italic"},
                                                    ),
                                                    " cheese making in ",
                                                    html.Span(
                                                        "Penicillium",
                                                        style={
                                                            "font-style": "italic",
                                                        },
                                                    ),
                                                    ", and enable the transfer of formaldehyde resistance in ",
                                                    html.Span(
                                                        "Aspergillus nidulans",
                                                        style={
                                                            "font-style": "italic",
                                                        },
                                                    ),
                                                    " and ",
                                                    html.Span(
                                                        "Penicillium chrysogenum.",
                                                        style={
                                                            "font-style": "italic",
                                                        },
                                                    ),
                                                ],
                                                style={"fontSize": "1vw"},
                                            ),
                                            html.Br(),
                                            html.Div(
                                                children=[
                                                    html.Img(
                                                        src="assets/images/starship-model.png",
                                                        style={
                                                            "backgroundColor": "white",
                                                            "margin": "auto",
                                                            "display": "block",
                                                            "width": "85%",
                                                        },
                                                    )
                                                ],
                                                className="box-body",
                                            ),
                                        ]
                                    ),
                                ],
                                color="primary",
                                inverse=True,
                                style={
                                    "width": "100%",
                                },
                            ),
                        ],
                    ),
                    justify="center",
                    align="center",
                ),
                html.Br(),
                dbc.Row(
                    dbc.Col(
                        lg=6,
                        sm=10,
                        children=[
                            dbc.CardHeader(
                                html.H3(
                                    "Manuscripts Characterizing Starships",
                                )
>>>>>>> 1a5630f9
                            ),
                            dbc.CardBody(
                                [
                                    html.P(
                                        [
<<<<<<< HEAD
                                            "Starships are novel family of class II DNA transposons, endemic to Pezizomycotina. Starships can be extremely large (~20-700kb), making up to 2% of fungal genomes. These elements replicate within the host genome via tyrosine recombinases (captain genes) [2]. They can also pick up and carry relevant genetic 'cargo', including genes for metal resistance in Paecilomyces, cheese making in Penicillium, and enable the reansfer of formaldehyde resistance in Aspergillus nidulans and Penicillium chrysogenum."
                                        ],
                                        style={"fontSize": "0.6vw"},
                                    ),
                                    html.Br(),
                                    html.Div(
                                        children=[
                                            html.Img(
                                                src="assets/images/starship-model.png",
                                                style={
                                                    "backgroundColor": "white",
                                                    "margin": "auto",
                                                    "display": "block",
                                                    "width": "85%",
=======
                                            dash_table.DataTable(
                                                data=sub_df.to_dict("records"),
                                                sort_action="none",
                                                columns=[
                                                    {
                                                        "name": i,
                                                        "id": i,
                                                        "deletable": False,
                                                        "selectable": False,
                                                        "presentation": "markdown",
                                                    }
                                                    for i in sub_df.columns
                                                ],
                                                id="papers-table",
                                                style_data={
                                                    "whiteSpace": "normal",
                                                    "height": "auto",
                                                    "minWidth": "150px",
                                                    "width": "150px",
                                                    "maxWidth": "150px",
                                                    "overflow": "hidden",
                                                    "textOverflow": "ellipsis",
>>>>>>> 1a5630f9
                                                },
                                            )
                                        ],
                                        className="box-body",
                                    ),
                                ]
                            ),
                        ],
<<<<<<< HEAD
                        color="primary",
                        inverse=True,
                        style={
                            "width": "100%",
                        },
                    )
                ),
                html.Br(),
                dbc.Row(
                    children=[
                        dbc.CardHeader(
                            html.H3(
                                "Research Papers Characterizing Starships",
                                style={"fontSize": "1vw"},
                            )
                        ),
                        dbc.CardBody(
                            [
                                html.Div(
                                    [
                                        dash_table.DataTable(
                                            data=sub_df.to_dict("records"),
                                            columns=[
                                                {
                                                    "name": i,
                                                    "id": i,
                                                    "deletable": False,
                                                    "selectable": False,
                                                    "presentation": "markdown",
                                                }
                                                for i in sub_df.columns
                                            ],
                                            id="papers-table",
                                            style_data={
                                                "whiteSpace": "normal",
                                                "height": "auto",
                                            },
                                            markdown_options={"html": True},
                                        ),
                                        # html.Div(
                                        #     id="papers-table-interactivity-container"
                                        # ),
                                    ]
                                ),
                            ]
                        ),
                    ],
                    style={"fontSize": "0.5vw"},
=======
                    ),
                    align="center",
                    justify="center",
>>>>>>> 1a5630f9
                ),
            ],
        ),
    ],
)<|MERGE_RESOLUTION|>--- conflicted
+++ resolved
@@ -5,11 +5,6 @@
 
 dash.register_page(__name__)
 
-<<<<<<< HEAD
-# Read data from SQLite table into a DataFrame
-df = pd.read_csv("src/data/papers.csv")
-sub_df = df[["Title", "Author", "PublicationYear", "PublicationTitle", "DOI", "Url"]]
-=======
 
 def truncate_string(s, length=10):
     return s if len(s) <= length else s[:length] + "..."
@@ -28,7 +23,6 @@
 sub_df = df[
     ["Title", "Author", "PublicationYear", "PublicationTitle", "DOI", "Url"]
 ].sort_values(by="PublicationYear", ascending=False)
->>>>>>> 1a5630f9
 
 
 # Function to convert URL string to HTML link
@@ -50,15 +44,6 @@
             className="align-self-center",
             children=[
                 dbc.Row(
-<<<<<<< HEAD
-                    dbc.Card(
-                        [
-                            dbc.CardHeader(
-                                html.H3(
-                                    ["What is a Starship?"],
-                                    style={"fontSize": "1vw"},
-                                ),
-=======
                     dbc.Col(
                         lg=6,
                         sm=10,
@@ -143,28 +128,11 @@
                                 html.H3(
                                     "Manuscripts Characterizing Starships",
                                 )
->>>>>>> 1a5630f9
                             ),
                             dbc.CardBody(
                                 [
                                     html.P(
                                         [
-<<<<<<< HEAD
-                                            "Starships are novel family of class II DNA transposons, endemic to Pezizomycotina. Starships can be extremely large (~20-700kb), making up to 2% of fungal genomes. These elements replicate within the host genome via tyrosine recombinases (captain genes) [2]. They can also pick up and carry relevant genetic 'cargo', including genes for metal resistance in Paecilomyces, cheese making in Penicillium, and enable the reansfer of formaldehyde resistance in Aspergillus nidulans and Penicillium chrysogenum."
-                                        ],
-                                        style={"fontSize": "0.6vw"},
-                                    ),
-                                    html.Br(),
-                                    html.Div(
-                                        children=[
-                                            html.Img(
-                                                src="assets/images/starship-model.png",
-                                                style={
-                                                    "backgroundColor": "white",
-                                                    "margin": "auto",
-                                                    "display": "block",
-                                                    "width": "85%",
-=======
                                             dash_table.DataTable(
                                                 data=sub_df.to_dict("records"),
                                                 sort_action="none",
@@ -187,7 +155,6 @@
                                                     "maxWidth": "150px",
                                                     "overflow": "hidden",
                                                     "textOverflow": "ellipsis",
->>>>>>> 1a5630f9
                                                 },
                                             )
                                         ],
@@ -196,60 +163,9 @@
                                 ]
                             ),
                         ],
-<<<<<<< HEAD
-                        color="primary",
-                        inverse=True,
-                        style={
-                            "width": "100%",
-                        },
-                    )
-                ),
-                html.Br(),
-                dbc.Row(
-                    children=[
-                        dbc.CardHeader(
-                            html.H3(
-                                "Research Papers Characterizing Starships",
-                                style={"fontSize": "1vw"},
-                            )
-                        ),
-                        dbc.CardBody(
-                            [
-                                html.Div(
-                                    [
-                                        dash_table.DataTable(
-                                            data=sub_df.to_dict("records"),
-                                            columns=[
-                                                {
-                                                    "name": i,
-                                                    "id": i,
-                                                    "deletable": False,
-                                                    "selectable": False,
-                                                    "presentation": "markdown",
-                                                }
-                                                for i in sub_df.columns
-                                            ],
-                                            id="papers-table",
-                                            style_data={
-                                                "whiteSpace": "normal",
-                                                "height": "auto",
-                                            },
-                                            markdown_options={"html": True},
-                                        ),
-                                        # html.Div(
-                                        #     id="papers-table-interactivity-container"
-                                        # ),
-                                    ]
-                                ),
-                            ]
-                        ),
-                    ],
-                    style={"fontSize": "0.5vw"},
-=======
                     ),
                     align="center",
                     justify="center",
->>>>>>> 1a5630f9
                 ),
             ],
         ),
