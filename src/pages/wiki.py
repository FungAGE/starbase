import warnings

warnings.filterwarnings("ignore")
import dash
<<<<<<< HEAD
=======
from dash import Input, Output, State, html, dcc, callback, callback_context
from dash.dependencies import Output, Input, State
import plotly.express as px
>>>>>>> b4bafae3
import dash_bootstrap_components as dbc

from src.data.joined_ships import df
from src.components.shipTable import make_table
from src.utils.sunburst_plot import create_sunburst_plot
from src.utils.logomaker import make_logo

dash.register_page(__name__)

specified_columns = [
    "starshipID",
    "captain_superfamily",
    "starship_family",
    "starship_navis",
    "starship_haplotype",
    "genus",
    "species",
]

<<<<<<< HEAD
df_sub = df[specified_columns]
=======
# Extract unique values from the column
unique_categories = df["starship_family"].dropna().unique()


def create_cards(category):
    if category == "nan":
        button = ""
        card = ""
    else:
        filtered_df = df[df["starship_family"] == category]
        n_ships = len(filtered_df["checksum"].dropna().unique())
        min_size = min(filtered_df["size"])
        max_size = max(filtered_df["size"])
        upTIRs = filtered_df["upTIR"].dropna().tolist()
        downTIRs = filtered_df["downTIR"].dropna().tolist()
        sunburst = create_sunburst_plot(
            filtered_df,
            ["genus", "species"],
            f"Genus/Species Distribution for {category}",
        )

        uplogo = make_logo(upTIRs)
        downlogo = make_logo(downTIRs)

        button = dbc.Button(
            f"{category}",
            id={"type": "collapse-button", "index": category},
            className="d-flex justify-content-start col-3 text-center",
            color="primary",
            n_clicks=0,
        )

        # Build card body content dynamically
        card_body_contents = [
            html.H5(f"Total Number of Starships in {category}: {n_ships}"),
            html.H5(f"Maximum Starship Size (bp): {max_size}"),
            html.H5(f"Minimum Starship Size (bp): {min_size}"),
            dcc.Graph(figure=sunburst),
        ]

        if uplogo:
            card_body_contents.append(
                dbc.Row(
                    [
                        html.H5(f"Sequence logo of upstream TIRs in {category}"),
                        html.Img(
                            src=f"data:image/png;base64,{uplogo}",
                            style={"width": "50%"},
                        ),
                    ]
                )
            )

        if downlogo:
            card_body_contents.append(
                dbc.Row(
                    [
                        html.H5(f"Sequence logo of downstream TIRs in {category}"),
                        html.Img(
                            src=f"data:image/png;base64,{downlogo}",
                            style={"width": "50%"},
                        ),
                    ]
                )
            )

        card = dbc.Collapse(
            dbc.Card(dbc.CardBody(card_body_contents)),
            id={"type": "collapse", "index": category},
            is_open=False,
        )

    return [button, card]
>>>>>>> b4bafae3


layout = dbc.Container(
    fluid=True,
    children=[
        dbc.Row(
            justify="center",
            align="middle",
            style={"paddingTop": "20px"},
            children=[
                dbc.Col(
                    lg=6,
                    sm=12,
                    children=[
<<<<<<< HEAD
                        dbc.Col(
                            lg=8,
                            sm=12,
                            style={"padding": "20px"},
                            children=[make_table(df, specified_columns)],
=======
                        html.H1(
                            [
                                html.Span(
                                    "starbase",
                                    className="logo-text",
                                ),
                                " Wiki",
                            ]
                        ),
                        html.H2(
                            "Summary and characteristics of each Starship superfamily"
                        ),
                    ],
                )
            ],
        ),
        dbc.Row(
            justify="center",
            align="start",
            style={"paddingTop": "20px"},
            children=[
                dbc.Col(
                    lg=6,
                    sm=12,
                    children=[
                        dbc.Stack(
                            children=[
                                component
                                for category in unique_categories
                                for component in create_cards(category)
                            ],
                            direction="vertical",
                            gap=3,
>>>>>>> b4bafae3
                        )
                    ],
                ),
            ],
        ),
    ],
)


# Define callback using MATCH for dynamic callbacks
@callback(
    Output({"type": "collapse", "index": dash.dependencies.ALL}, "is_open"),
    [Input({"type": "collapse-button", "index": dash.dependencies.ALL}, "n_clicks")],
    [State({"type": "collapse", "index": dash.dependencies.ALL}, "is_open")],
)
def toggle_collapse(n_clicks, is_open):
    # Prevents callback from firing if the app is just loading
    ctx = callback_context
    if not ctx.triggered:
        return [False] * len(is_open)

    triggered_button = ctx.triggered[0]["prop_id"].split(".")[0]
    triggered_index = eval(triggered_button)["index"]  # Extract index from button ID

    return [
        not open if index == triggered_index else open
        for index, open in zip(unique_categories, is_open)
    ]<|MERGE_RESOLUTION|>--- conflicted
+++ resolved
@@ -2,12 +2,8 @@
 
 warnings.filterwarnings("ignore")
 import dash
-<<<<<<< HEAD
-=======
-from dash import Input, Output, State, html, dcc, callback, callback_context
+from dash import dcc, html, callback, callback_context
 from dash.dependencies import Output, Input, State
-import plotly.express as px
->>>>>>> b4bafae3
 import dash_bootstrap_components as dbc
 
 from src.data.joined_ships import df
@@ -27,9 +23,6 @@
     "species",
 ]
 
-<<<<<<< HEAD
-df_sub = df[specified_columns]
-=======
 # Extract unique values from the column
 unique_categories = df["starship_family"].dropna().unique()
 
@@ -103,7 +96,6 @@
         )
 
     return [button, card]
->>>>>>> b4bafae3
 
 
 layout = dbc.Container(
@@ -118,13 +110,6 @@
                     lg=6,
                     sm=12,
                     children=[
-<<<<<<< HEAD
-                        dbc.Col(
-                            lg=8,
-                            sm=12,
-                            style={"padding": "20px"},
-                            children=[make_table(df, specified_columns)],
-=======
                         html.H1(
                             [
                                 html.Span(
@@ -158,7 +143,6 @@
                             ],
                             direction="vertical",
                             gap=3,
->>>>>>> b4bafae3
                         )
                     ],
                 ),
