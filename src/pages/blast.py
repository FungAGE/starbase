import dash
import dash_bootstrap_components as dbc
import dash_mantine_components as dmc

from dash import dcc, html, callback, MATCH, no_update
from dash.exceptions import PreventUpdate
from dash.dependencies import Output, Input, State
import dash_bio as dashbio

import io
import re
import tempfile
import base64
from datetime import date
import pandas as pd
import plotly.graph_objects as go
import logging

from dash import get_app

from src.config.cache import cache
from src.utils.seq_utils import ( guess_seq_type,
    check_input,
    write_temp_fasta,
    parse_fasta,
    parse_fasta_from_file
    )
from src.utils.blast_utils import (
    run_blast,
    run_hmmer,
    run_diamond,
    blast_table,
    make_captain_alert,
    process_captain_results,
    create_no_matches_alert,
    blast_download_button,
)
<<<<<<< HEAD
from src.components.callbacks import curated_switch, MOUNTED_DIRECTORY_PATH
from src.utils.parsing import parse_fasta

dash.register_page(__name__)

db_list = {
    "ship": {
        "nucl": f"{MOUNTED_DIRECTORY_PATH}/Starships/ships/fna/blastdb/concatenated.fa"
    },
    "gene": {
        "tyr": {
            "nucl": f"{MOUNTED_DIRECTORY_PATH}/Starships/captain/tyr/fna/blastdb/concatenated.dedup.fa",
            "prot": f"{MOUNTED_DIRECTORY_PATH}/Starships/captain/tyr/faa/blastdb/concatenated.faa",
            "hmm": {
                "nucl": f"{MOUNTED_DIRECTORY_PATH}/Starships/captain/tyr/fna/hmm/combined.hmm",
                "prot": f"{MOUNTED_DIRECTORY_PATH}/Starships/captain/tyr/faa/hmm/combined.hmm",
            },
        },
        "nlr": {
            "nucl": f"{MOUNTED_DIRECTORY_PATH}/Starships/cargo/nlr/fna/blastdb/nlr.fa",
            "prot": f"{MOUNTED_DIRECTORY_PATH}/Starships/cargo/nlr/faa/blastdb/nlr.mycoDB.faa",
        },
        "fre": {
            "nucl": f"{MOUNTED_DIRECTORY_PATH}/Starships/cargo/fre/fna/blastdb/fre.fa",
            "prot": f"{MOUNTED_DIRECTORY_PATH}/Starships/cargo/fre/faa/blastdb/fre.mycoDB.faa",
        },
        "plp": {
            "nucl": f"{MOUNTED_DIRECTORY_PATH}/Starships/cargo/plp/fna/blastdb/plp.fa",
            "prot": f"{MOUNTED_DIRECTORY_PATH}/Starships/cargo/plp/faa/blastdb/plp.mycoDB.faa",
        },
        "duf3723": {
            "nucl": f"{MOUNTED_DIRECTORY_PATH}/Starships/cargo/duf3723/fna/blastdb/duf3723.fa",
            "prot": f"{MOUNTED_DIRECTORY_PATH}/Starships/cargo/duf3723/faa/blastdb/duf3723.mycoDB.faa",
        },
    },
}
=======

from src.components.callbacks import curated_switch, create_modal_callback, create_file_upload
from src.database.sql_manager import fetch_meta_data
from src.config.settings import BLAST_DB_PATHS
from src.utils.telemetry import get_client_ip, get_blast_limit_info, blast_limit_decorator
from src.components.error_boundary import handle_callback_error, create_error_alert

dash.register_page(__name__)

logger = logging.getLogger(__name__)
>>>>>>> f1e2f889


def blast_family_button(family):
    return dbc.Button(
        family,
        color="primary",
        href=f"/wiki?page={family}",
        external_link=False,
    )


modal = dmc.Modal(
    id="blast-modal",
    opened=False,
    centered=True,
    overlayProps={"blur": 3},
    size="lg",
    children=[
<<<<<<< HEAD
        dcc.Location(id="url", refresh=False),
        dcc.Store(id="query-store"),
=======
        dmc.Title(id="blast-modal-title", order=3),
        dmc.Space(h="md"),
        html.Div(id="blast-modal-content"),
    ],
)


layout = dmc.Container(
        fluid=True,
        children=[
            dcc.Location(id="url", refresh=False),
        dcc.Store(id="query-header-store"),
        dcc.Store(id="query-seq-store"),
>>>>>>> f1e2f889
        dcc.Store(id="query-type-store"),
        dcc.Store(id="blast-results-store"),
        dcc.Store(id="captain-results-store"),
        dcc.Store(id="upload-error-store"),
        dcc.Store(id="processed-metadata-store"),
        dcc.Store(id="processed-blast-store"),
        
        dmc.Space(h=20),       
        dmc.Grid(
            children=[
                dmc.GridCol(
                    span={"sm": 12, "lg": 4},
                    children=[
                        dmc.Paper(
                            children=dmc.Stack([
                                dmc.Title("BLAST Search", order=1),
                                dmc.Text(
                                    "Search protein/nucleotide sequences for Starships and Starship-associated genes",
                                    c="dimmed",
                                    size="lg",
                                ),
                                # Input Section
                                dmc.Stack([
                                    dmc.Title("Input Sequence", order=3),
                                    dmc.Textarea(
                                        id="query-text",
                                        placeholder="Paste FASTA sequence here...",
                                        minRows=5,
                                        style={"width": "100%"},
                                    ),
                                ], gap="xs"),
                                
                                # Upload Section
                                dmc.Stack([
                                    dmc.Center(
                                        dmc.Text("Or", size="lg"),
                                    ),
                                    dmc.Paper(
                                        children=create_file_upload(
                                            upload_id="blast-fasta-upload",
                                            output_id="blast-fasta-sequence-upload",
                                            accept_types=[".fa", ".fas", ".fasta", ".fna"],
                                            placeholder_text="Drag and drop or click to select a FASTA file"
                                        ),
                                        withBorder=False,
                                        radius="md",
                                        style={"cursor": "pointer"}
                                    ),
                                    html.Div(
                                        id="upload-error-message",
                                        style={"color": "red"}
                                    ),
                                ], gap="md"),
                                
                                # Options Section
                                dmc.Stack([
                                    dmc.Title("Search Options", order=3),
                                    curated_switch(
                                        text="Only search curated Starships",
                                        size="sm"
                                    ),
                                    dmc.Text(
                                        id="rate-limit-info",
                                        size="sm",
                                        c="dimmed",
                                    ),
                                    html.Div(
                                        id="rate-limit-alert",
                                        style={"display": "none"}
                                    ),
                                ], gap="xs"),
                                
                                # Submit Section
                                dmc.Stack([
                                    dmc.Center(
                                        dmc.Button(
                                            "Submit BLAST",
                                            id="submit-button",
                                            variant="gradient",
                                            gradient={"from": "indigo", "to": "cyan"},
                                            size="lg",
                                        ),
                                    ),
                                    dmc.Text(
                                        id="rate-limit-info",
                                        size="sm",
                                        c="dimmed",
                                        # align="center",
                                    ),
                                ], gap="xs"),                                
                            ], gap="md"),
                            p="xl",
                            radius="md",
                            withBorder=True,
                            style={"height": "100%"},  # Make paper fill grid column
                        ),
                    ],
                ),
                
                # Right Column - Results Panel
                dmc.GridCol(
                    span={"sm": 12, "lg": 8},
                    children=[
                        dcc.Loading(
                            children=[
                                dmc.Stack(
                                    children=[
                                        html.Div(id="ship-family"),
                                        html.Div(id="blast-table"),
                                        html.Div(id="blast-download"),
                                        html.Div(id="subject-seq-button"),
                                        html.Div(
                                            id="ship-aln",
                                            style={
                                                'minHeight': '200px',
                                                'width': '100%',
                                                'marginTop': '20px'
                                            }
                                        ),
                                    ],
                                ),
                            ],
                            type="default",
                            color="#0066cc",
                        ),
                    ],
                ),
            ],
            gutter="xl",
        ),
        modal,
    ],
)


@callback(
    Output("blast-fasta-sequence-upload", "children"),
    [
        Input("blast-fasta-upload", "contents"),
        Input("blast-fasta-upload", "filename"),
    ],
)
@handle_callback_error
def update_fasta_details(seq_content, seq_filename):
    if seq_content is None:
        return [
            html.Div(
                html.P(
                    ["Select a FASTA file to upload"],
                )
            )
        ]
    else:
        try:
            # "," is the delimeter for splitting content_type from content_string
            content_type, content_string = seq_content.split(",")
            query_string = base64.b64decode(content_string).decode("utf-8")
            children = parse_fasta(query_string, seq_filename)
            return children

        except Exception as e:
            logger.error(e)
            return html.Div(["There was an error processing this file."])

@callback(
    [
        Output("submit-button", "disabled"),
        Output("submit-button", "children"),
        Output("rate-limit-info", "children"),
        Output("rate-limit-alert", "children"),
        Output("rate-limit-alert", "style"),
        Output("upload-error-message", "children"),
        Output("upload-error-store", "data"),
    ],
    [
        Input("submit-button", "n_clicks"),
        Input("blast-fasta-upload", "contents")
    ],
    State("blast-fasta-upload", "filename"),
    prevent_initial_call=True
)
@handle_callback_error
def handle_submission_and_upload(n_clicks, contents, filename):
    triggered_id = dash.callback_context.triggered[0]['prop_id'].split('.')[0]
    
    # Default return values
    button_disabled = False
    button_text = "Submit BLAST"
    limit_info = ""
    limit_alert = None
    alert_style = {"display": "none"}
    error_message = ""
    error_store = None
    
    # Handle file upload
    if triggered_id == "blast-fasta-upload" and contents is not None:
        max_size = 10 * 1024 * 1024  # 10 MB
        content_type, content_string = contents.split(",")
        
        # Use our updated parse_fasta_from_file function
        header, seq, fasta_error = parse_fasta_from_file(contents)
        
        decoded = base64.b64decode(content_string)
        file_size = len(decoded)
        
        if fasta_error:
            error_message = fasta_error  # This will now be a dmc.Alert component
            error_store = error_message
            button_disabled = True
        elif file_size > max_size:
            error_message = dbc.Alert(f"Error: The file '{filename}' exceeds the 10 MB limit.", color="danger")
            error_store = error_message
            button_disabled = True
    
    # Handle rate limit check
    if triggered_id == "submit-button" and n_clicks:
        try:
            ip_address = get_client_ip()
            limit_info_data = get_blast_limit_info(ip_address)
            
            if limit_info_data["remaining"] <= 0:
                button_disabled = True
                button_text = "Rate limit exceeded"
                limit_info = f"Limit reached: {limit_info_data['submissions']}/{limit_info_data['limit']} submissions this hour"
                limit_alert = dbc.Alert(
                    [
                        html.I(className="bi bi-exclamation-triangle-fill me-2"),
                        f"Rate limit exceeded. You have used {limit_info_data['submissions']}/{limit_info_data['limit']} submissions this hour. Please try again later.",
                    ],
                    color="warning",
                    className="d-flex align-items-center",
                )
                alert_style = {"display": "block"}
            else:
                limit_info = f"Remaining: {limit_info_data['remaining']}/{limit_info_data['limit']} submissions"
        
        except Exception as e:
            logger.error(f"Error checking rate limit: {str(e)}")
    
    return [
        button_disabled,
        button_text,
        limit_info,
        limit_alert,
        alert_style,
        error_message,
        error_store
    ]

@blast_limit_decorator
@callback(
    [
        Output("query-store", "data"),
        Output("query-type-store", "data"),
    ],
    [
        Input("submit-button", "n_clicks"),
        Input("query-text", "value"),
        Input("blast-fasta-upload", "contents"),
    ],
)
@handle_callback_error
def preprocess(n_clicks, query_text_input, query_file_contents):
    if not n_clicks:
        raise PreventUpdate

    try:
        # logger.info(
        #     f"preprocess called with n_clicks={n_clicks}, query_text_input={query_text_input}, query_file_contents={query_file_contents}"
        # )

<<<<<<< HEAD
        input_type, queries = check_input(query_text_input, query_file_contents)
        # logging.info(
        #     f"check_input returned input_type={input_type}, query_header={query_header}, query_seq={query_seq}"
        # )
=======
        input_type, query_header, query_seq = check_input(
            query_text_input, query_file_contents
        )
        logger.info(
            f"check_input returned input_type={input_type}, query_header={query_header}, query_seq={query_seq}"
        )
>>>>>>> f1e2f889

        if input_type in ("none", "both"):
            logger.info("Invalid input type; returning None.")
            return None, None, None

<<<<<<< HEAD
        query_type = guess_seq_type(queries)
        logging.info(f"guess_seq_type returned query_type={query_type}")
=======
        query_type = guess_seq_type(query_seq)
        logger.info(f"guess_seq_type returned query_type={query_type}")
>>>>>>> f1e2f889

        return queries, query_type

    except Exception as e:
        logger.error(f"Error in preprocess: {str(e)}")
        return None, None, None


@callback(
    [
        Output("blast-results-store", "data"),
        Output("captain-results-store", "data"),
        Output("subject-seq-button", "children"),
    ],
    [
        Input("query-store", "data"),
        Input("query-type-store", "data"),
    ],
    prevent_initial_call=True
)
<<<<<<< HEAD
def fetch_blast_hmmer_results(queries, query_type):
    try:
        if not queries:
            logging.error("Missing queries.")
            return None, None, None

        # Write sequence to temporary FASTA file
        tmp_query_fasta = write_temp_fasta(queries)
        logging.info(f"Temp FASTA written: {tmp_query_fasta}")
=======
@handle_callback_error
def fetch_captain(query_header, query_seq, query_type, search_type="hmmsearch"):
    if not all([query_header, query_seq, query_type]):
        return None, None, None
        
    try:
        # Write sequence to temporary FASTA file
        tmp_query_fasta = write_temp_fasta(query_header, query_seq)
        logger.info(f"Temp FASTA written: {tmp_query_fasta}")
>>>>>>> f1e2f889

        # Run BLAST
        tmp_blast = tempfile.NamedTemporaryFile(suffix=".blast", delete=True).name

        try:
            blast_results = run_blast(
                db_list=BLAST_DB_PATHS,
                query_type=query_type,
                query_fasta=tmp_query_fasta,
                tmp_blast=tmp_blast,
                input_eval=0.01,
                threads=2,
            )
            logger.info(f"BLAST results: {blast_results.head()}")
            if blast_results is None:
                raise ValueError("BLAST returned no results!")
        except Exception as e:
            logger.error(f"BLAST error: {str(e)}")
            raise

        blast_results_dict = blast_results.to_dict("records")

        # Run HMMER
        logger.info(f"Running HMMER")

        subject_seq_button = None
        # subject_seq = None

        try:
            if search_type == "diamond":
                results_dict = run_diamond(
                    db_list=BLAST_DB_PATHS,
                    query_type=query_type,
                    input_genes="tyr",
                    input_eval=0.01,
                    query_fasta=tmp_query_fasta,
                    threads=2,
                )
            if search_type == "hmmsearch":
                results_dict = run_hmmer(
                    db_list=BLAST_DB_PATHS,
                    query_type=query_type,
                    input_genes="tyr",
                    input_eval=0.01,
                    query_fasta=tmp_query_fasta,
                    threads=2,
                )

            if results_dict is None or len(results_dict) == 0:
                logger.error("Diamond/HMMER returned no results!")
                raise
        except Exception as e:
            logger.error(f"Diamond/HMMER error: {str(e)}")
            raise

        return blast_results_dict, results_dict, subject_seq_button

    except Exception as e:
        logger.error(f"Error in fetch_captain: {str(e)}")
        return None, None, None


@callback(
    Output("subject-seq-dl-package", "data"),
    [Input("subject-seq-button", "n_clicks"), Input("subject-seq", "data")],
)
@handle_callback_error
def subject_seq_download(n_clicks, filename):
    try:
        if n_clicks:
            logger.info(f"Download initiated for file: {filename}")
            return dcc.send_file(filename)
        else:
            return dash.no_update
    except Exception as e:
        logger.error(f"Error in subject_seq_download: {str(e)}")
        return dash.no_update


# 1. Metadata Processing Callback
@cache.memoize(timeout=86400)
@callback(
    Output("processed-metadata-store", "data"),
    Input("curated-input", "value"),
)
@handle_callback_error
def process_metadata(curated):
    try:
        initial_df = cache.get("meta_data")
        if initial_df is None:
            initial_df = fetch_meta_data(curated)
        
        return initial_df[["accession_tag", "familyName"]].drop_duplicates().to_dict('records')
    except Exception as e:
        logger.error(f"Error processing metadata: {str(e)}")
        return None

# 2. BLAST Results Processing Callback
@callback(
    Output("processed-blast-store", "data"),
    [Input("blast-results-store", "data"), Input("processed-metadata-store", "data")],
)
@handle_callback_error
def process_blast_results(blast_results_dict, metadata_dict):
    if not blast_results_dict or not metadata_dict:
        return None
        
    try:
<<<<<<< HEAD
        ship_family = no_update
        ship_table = no_update

        if blast_results_dict is None and hmmer_results_dict is None:
            raise PreventUpdate

        if n_clicks:
            logging.info(f"Updating UI with n_clicks={n_clicks}")
            initial_df = pd.DataFrame(cached_data)

            if blast_results_dict:
                logging.info("Rendering BLAST table")
                blast_results_df = pd.DataFrame(blast_results_dict)
                # ? instead of creating an additional set of blastdbs, why not just filter by quality in the results
                # TODO: configure so that user can switch back and forth between hq and all ships in the output, without having to run a new search
                # TODO: update blastdb's with accessions, rather than shipIDs?
                df_for_table = blast_results_df[
                    blast_results_df["sseqid"].isin(initial_df["starshipID"])
                ]
                if len(df_for_table) > 0:
                    ship_table = blast_table(df_for_table)
                else:
                    ship_table = dbc.Alert(
                        "No BLAST results found.",
                        color="danger",
                    )

            if hmmer_results_dict:
                logging.info("Processing HMMER results")
                hmmer_results_df = pd.DataFrame(hmmer_results_dict)
                df_for_hmmer = hmmer_results_df[
                    hmmer_results_df["hit_IDs"].isin(initial_df["starshipID"])
                ]
                if len(df_for_hmmer) > 0:
                    try:
                        superfamily, family_aln_length, family_evalue = (
                            select_ship_family(df_for_hmmer)
                        )
                        if superfamily:
                            family = initial_df[
                                initial_df["familyName"] == superfamily
                            ]["familyName"].unique()[0]
                            if family:
                                ship_family = dbc.Alert(
                                    [
                                        f"Your sequence is likely in Starship family: {family} (Alignment length = {family_aln_length}, evalue = {family_evalue})",
                                    ],
                                    color="warning",
                                )
                            else:
                                ship_family = dbc.Alert(
                                    [f"Starship family could not be determined."],
                                    color="danger",
                                )

                    except Exception as e:
                        logging.error(f"Error selecting ship family: {str(e)}")
                        ship_family = html.Div(f"Error: {str(e)}")
                else:
                    ship_family = no_captain_alert
            else:
                ship_family = no_captain_alert

        return ship_family, ship_table
=======
        # Add size limit check
        results_size = len(str(blast_results_dict))
        if results_size > 5 * 1024 * 1024:  # 5MB limit
            logger.warning(f"BLAST results too large: {results_size} bytes")
            return None
>>>>>>> f1e2f889

        blast_df = pd.DataFrame(blast_results_dict)
        meta_df = pd.DataFrame(metadata_dict)
                
        # Process in chunks if dataset is large
        chunk_size = 1000
        if len(blast_df) > chunk_size:
            chunks = []
            for i in range(0, len(blast_df), chunk_size):
                chunk = blast_df.iloc[i:i + chunk_size]
                processed_chunk = pd.merge(
                    meta_df[["accession_tag", "familyName"]],
                    chunk,
                    left_on="accession_tag",
                    right_on="sseqid",
                    how="right",
                    suffixes=('', '_blast')
                )
                chunks.append(processed_chunk)
            df_for_table = pd.concat(chunks)
        else:
            df_for_table = pd.merge(
                meta_df[["accession_tag", "familyName"]],
                blast_df,
                left_on="accession_tag",
                right_on="sseqid",
                how="right",
                suffixes=('', '_blast')
            )
                
        df_for_table = (df_for_table
            .drop_duplicates(subset=["accession_tag", "pident", "length"])
            .dropna(subset=["accession_tag"])
            .fillna("")
            .sort_values("evalue"))
        
        # Limit number of results
        df_for_table = df_for_table.head(1000)  # Only return top 1000 matches
        
        return df_for_table.to_dict('records') if not df_for_table.empty else None
        
    except Exception as e:
        logger.error(f"Error processing BLAST results: {str(e)}")
        return None

# 3. UI Update Callback
@callback(
    [
        Output("ship-family", "children"),
        Output("blast-table", "children"),
        Output("blast-download", "children")
    ],
    [Input("processed-blast-store", "data"), Input("captain-results-store", "data")],
    State("submit-button", "n_clicks"),
    prevent_initial_call=True
)
@handle_callback_error
def update_ui_elements(processed_blast_results, captain_results_dict, n_clicks):
    if not n_clicks or processed_blast_results is None:
        return None, None, None
        
    try:
        if not processed_blast_results:
            return create_no_matches_alert(), None, None
            
        try:
            blast_df = pd.DataFrame(processed_blast_results)
            if blast_df.empty:
                return create_no_matches_alert(), None, None
        except Exception as e:
            logger.error(f"Error converting BLAST results to DataFrame: {e}")
            return create_error_alert(str(e)), None, None
        
        try:
            best_match = blast_df.nsmallest(1, 'evalue').iloc[0]
        except Exception as e:
            logger.error(f"Error getting best match: {e}")
            return create_error_alert("Could not determine best match"), None, None
        
        try:
            ship_family = (
                make_captain_alert(
                    best_match["familyName"], 
                    best_match["length"], 
                    best_match["evalue"], 
                    search_type="blast"
                ) if best_match["pident"] > 50
                else process_captain_results(captain_results_dict)
            )
        except Exception as e:
            logger.error(f"Error creating family alert: {e}")
            return create_error_alert("Could not create family alert"), None, None
            
        try:
            table = blast_table(blast_df)
            download_button = blast_download_button()
        except Exception as e:
            logger.error(f"Error creating BLAST table: {e}")
            return ship_family, create_error_alert("Could not create results table"), None
        
        return ship_family, table, download_button
        
    except Exception as e:
        logger.error(f"Error in update_ui_elements: {e}")
        return create_error_alert(str(e)), None, None

@callback(
    Output("blast-dl", "data"),
    [Input("blast-dl-button", "n_clicks")],
    [State("blast-table", "derived_virtual_data")],
    prevent_initial_call=True
)
@handle_callback_error
def download_tsv(n_clicks, table_data):
    if not n_clicks:
        return None
        
    if not table_data:
        logger.error("Error: No data available for download.")
        return None

    try:
        df = pd.DataFrame(table_data)
        
        # Format the data for download
        download_columns = ['accession_tag', 'familyName', 'pident', 'length', 'evalue', 'bitscore']
        df = df[download_columns]
        
        tsv_string = df.to_csv(sep="\t", index=False)
        tsv_bytes = io.BytesIO(tsv_string.encode())
        b64 = base64.b64encode(tsv_bytes.getvalue()).decode()

        today = date.today().strftime("%Y-%m-%d")

        return dict(
            content=f"data:text/tab-separated-values;base64,{b64}",
            filename=f"starbase_blast_{today}.tsv",
        )

    except Exception as e:
        logger.error(f"Error preparing download: {str(e)}")
        return None

toggle_modal = create_modal_callback(
    "blast-table",
    "blast-modal",
    "blast-modal-content",
    "blast-modal-title"
)<|MERGE_RESOLUTION|>--- conflicted
+++ resolved
@@ -35,44 +35,6 @@
     create_no_matches_alert,
     blast_download_button,
 )
-<<<<<<< HEAD
-from src.components.callbacks import curated_switch, MOUNTED_DIRECTORY_PATH
-from src.utils.parsing import parse_fasta
-
-dash.register_page(__name__)
-
-db_list = {
-    "ship": {
-        "nucl": f"{MOUNTED_DIRECTORY_PATH}/Starships/ships/fna/blastdb/concatenated.fa"
-    },
-    "gene": {
-        "tyr": {
-            "nucl": f"{MOUNTED_DIRECTORY_PATH}/Starships/captain/tyr/fna/blastdb/concatenated.dedup.fa",
-            "prot": f"{MOUNTED_DIRECTORY_PATH}/Starships/captain/tyr/faa/blastdb/concatenated.faa",
-            "hmm": {
-                "nucl": f"{MOUNTED_DIRECTORY_PATH}/Starships/captain/tyr/fna/hmm/combined.hmm",
-                "prot": f"{MOUNTED_DIRECTORY_PATH}/Starships/captain/tyr/faa/hmm/combined.hmm",
-            },
-        },
-        "nlr": {
-            "nucl": f"{MOUNTED_DIRECTORY_PATH}/Starships/cargo/nlr/fna/blastdb/nlr.fa",
-            "prot": f"{MOUNTED_DIRECTORY_PATH}/Starships/cargo/nlr/faa/blastdb/nlr.mycoDB.faa",
-        },
-        "fre": {
-            "nucl": f"{MOUNTED_DIRECTORY_PATH}/Starships/cargo/fre/fna/blastdb/fre.fa",
-            "prot": f"{MOUNTED_DIRECTORY_PATH}/Starships/cargo/fre/faa/blastdb/fre.mycoDB.faa",
-        },
-        "plp": {
-            "nucl": f"{MOUNTED_DIRECTORY_PATH}/Starships/cargo/plp/fna/blastdb/plp.fa",
-            "prot": f"{MOUNTED_DIRECTORY_PATH}/Starships/cargo/plp/faa/blastdb/plp.mycoDB.faa",
-        },
-        "duf3723": {
-            "nucl": f"{MOUNTED_DIRECTORY_PATH}/Starships/cargo/duf3723/fna/blastdb/duf3723.fa",
-            "prot": f"{MOUNTED_DIRECTORY_PATH}/Starships/cargo/duf3723/faa/blastdb/duf3723.mycoDB.faa",
-        },
-    },
-}
-=======
 
 from src.components.callbacks import curated_switch, create_modal_callback, create_file_upload
 from src.database.sql_manager import fetch_meta_data
@@ -83,7 +45,6 @@
 dash.register_page(__name__)
 
 logger = logging.getLogger(__name__)
->>>>>>> f1e2f889
 
 
 def blast_family_button(family):
@@ -102,10 +63,6 @@
     overlayProps={"blur": 3},
     size="lg",
     children=[
-<<<<<<< HEAD
-        dcc.Location(id="url", refresh=False),
-        dcc.Store(id="query-store"),
-=======
         dmc.Title(id="blast-modal-title", order=3),
         dmc.Space(h="md"),
         html.Div(id="blast-modal-content"),
@@ -119,7 +76,6 @@
             dcc.Location(id="url", refresh=False),
         dcc.Store(id="query-header-store"),
         dcc.Store(id="query-seq-store"),
->>>>>>> f1e2f889
         dcc.Store(id="query-type-store"),
         dcc.Store(id="blast-results-store"),
         dcc.Store(id="captain-results-store"),
@@ -391,31 +347,19 @@
         #     f"preprocess called with n_clicks={n_clicks}, query_text_input={query_text_input}, query_file_contents={query_file_contents}"
         # )
 
-<<<<<<< HEAD
-        input_type, queries = check_input(query_text_input, query_file_contents)
-        # logging.info(
-        #     f"check_input returned input_type={input_type}, query_header={query_header}, query_seq={query_seq}"
-        # )
-=======
         input_type, query_header, query_seq = check_input(
             query_text_input, query_file_contents
         )
         logger.info(
             f"check_input returned input_type={input_type}, query_header={query_header}, query_seq={query_seq}"
         )
->>>>>>> f1e2f889
 
         if input_type in ("none", "both"):
             logger.info("Invalid input type; returning None.")
             return None, None, None
 
-<<<<<<< HEAD
-        query_type = guess_seq_type(queries)
-        logging.info(f"guess_seq_type returned query_type={query_type}")
-=======
         query_type = guess_seq_type(query_seq)
         logger.info(f"guess_seq_type returned query_type={query_type}")
->>>>>>> f1e2f889
 
         return queries, query_type
 
@@ -436,17 +380,6 @@
     ],
     prevent_initial_call=True
 )
-<<<<<<< HEAD
-def fetch_blast_hmmer_results(queries, query_type):
-    try:
-        if not queries:
-            logging.error("Missing queries.")
-            return None, None, None
-
-        # Write sequence to temporary FASTA file
-        tmp_query_fasta = write_temp_fasta(queries)
-        logging.info(f"Temp FASTA written: {tmp_query_fasta}")
-=======
 @handle_callback_error
 def fetch_captain(query_header, query_seq, query_type, search_type="hmmsearch"):
     if not all([query_header, query_seq, query_type]):
@@ -456,7 +389,6 @@
         # Write sequence to temporary FASTA file
         tmp_query_fasta = write_temp_fasta(query_header, query_seq)
         logger.info(f"Temp FASTA written: {tmp_query_fasta}")
->>>>>>> f1e2f889
 
         # Run BLAST
         tmp_blast = tempfile.NamedTemporaryFile(suffix=".blast", delete=True).name
@@ -565,78 +497,11 @@
         return None
         
     try:
-<<<<<<< HEAD
-        ship_family = no_update
-        ship_table = no_update
-
-        if blast_results_dict is None and hmmer_results_dict is None:
-            raise PreventUpdate
-
-        if n_clicks:
-            logging.info(f"Updating UI with n_clicks={n_clicks}")
-            initial_df = pd.DataFrame(cached_data)
-
-            if blast_results_dict:
-                logging.info("Rendering BLAST table")
-                blast_results_df = pd.DataFrame(blast_results_dict)
-                # ? instead of creating an additional set of blastdbs, why not just filter by quality in the results
-                # TODO: configure so that user can switch back and forth between hq and all ships in the output, without having to run a new search
-                # TODO: update blastdb's with accessions, rather than shipIDs?
-                df_for_table = blast_results_df[
-                    blast_results_df["sseqid"].isin(initial_df["starshipID"])
-                ]
-                if len(df_for_table) > 0:
-                    ship_table = blast_table(df_for_table)
-                else:
-                    ship_table = dbc.Alert(
-                        "No BLAST results found.",
-                        color="danger",
-                    )
-
-            if hmmer_results_dict:
-                logging.info("Processing HMMER results")
-                hmmer_results_df = pd.DataFrame(hmmer_results_dict)
-                df_for_hmmer = hmmer_results_df[
-                    hmmer_results_df["hit_IDs"].isin(initial_df["starshipID"])
-                ]
-                if len(df_for_hmmer) > 0:
-                    try:
-                        superfamily, family_aln_length, family_evalue = (
-                            select_ship_family(df_for_hmmer)
-                        )
-                        if superfamily:
-                            family = initial_df[
-                                initial_df["familyName"] == superfamily
-                            ]["familyName"].unique()[0]
-                            if family:
-                                ship_family = dbc.Alert(
-                                    [
-                                        f"Your sequence is likely in Starship family: {family} (Alignment length = {family_aln_length}, evalue = {family_evalue})",
-                                    ],
-                                    color="warning",
-                                )
-                            else:
-                                ship_family = dbc.Alert(
-                                    [f"Starship family could not be determined."],
-                                    color="danger",
-                                )
-
-                    except Exception as e:
-                        logging.error(f"Error selecting ship family: {str(e)}")
-                        ship_family = html.Div(f"Error: {str(e)}")
-                else:
-                    ship_family = no_captain_alert
-            else:
-                ship_family = no_captain_alert
-
-        return ship_family, ship_table
-=======
         # Add size limit check
         results_size = len(str(blast_results_dict))
         if results_size > 5 * 1024 * 1024:  # 5MB limit
             logger.warning(f"BLAST results too large: {results_size} bytes")
             return None
->>>>>>> f1e2f889
 
         blast_df = pd.DataFrame(blast_results_dict)
         meta_df = pd.DataFrame(metadata_dict)
