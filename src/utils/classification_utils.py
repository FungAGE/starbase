import tempfile
import subprocess
import pandas as pd
import hashlib
import os
import glob
import signal
import screed
from sourmash import (
    SourmashSignature,
    MinHash,
    save_signatures,
    load_file_as_signatures,
)

from src.config.logging import get_logger

logger = get_logger(__name__)

from src.utils.seq_utils import (
    write_combined_fasta,
    write_multi_fasta,
    create_tmp_fasta_dir,
    load_fasta_to_dict,
<<<<<<< HEAD
    clean_sequence,
=======
    generate_md5_hash,
>>>>>>> 28795b8f
)
from src.database.sql_manager import fetch_ships
from Bio import SeqIO
import networkx as nx

from typing import Optional, Tuple, Dict, Any
from src.database.sql_manager import fetch_ships, fetch_captains
from src.utils.blast_data import WorkflowState

accession_workflow = """
########################################################
# assigning accessions
########################################################
accession format:
- normal ship accession: SBS123456
- updated ship accession: SBS123456.1

workflow:
- first check for exact matches
- then check for contained within matches
- then check for almost identical matches
- if no matches, assign a new accession

if a sequence is a truncated version of a longer sequence, assign the longer sequence accession, flag for review

- fast method for checking for exact matches: md5 hash of sequence
- method for checking for contained/highly similar sequences: k-mers
"""

classify_sequence_workflow = """
classifcation pipeline that should be used:
- classify query sequences for blast page, display results
- classify submitted sequences from submission page, assign an accession, and input into submissionsdatabase
"""

# Define our workflow stages with their colors
WORKFLOW_STAGES = [
    {"id": "exact", "label": "Checking for exact matches", "color": "red"},
    {"id": "contained", "label": "Checking for contained matches", "color": "orange"},
    {"id": "similar", "label": "Checking for similar matches", "color": "yellow"},
    # {"id": "denovo", "label": "Running denovo annotation", "color": "pink"},
    {"id": "family", "label": "Running family classification", "color": "green"},
    {"id": "navis", "label": "Running navis classification", "color": "blue"},
    {"id": "haplotype", "label": "Running haplotype classification", "color": "violet"},
]

# Define badge colors based on source
source_colors = {
    "exact": "green",
    "contained": "teal",
    "similar": "cyan",
    "blast_hit": "blue",
    "hmmsearch": "purple",
    "captain clustering": "orange",
    "k-mer similarity": "red",
    "unknown": "gray",
}

# Define icon and color based on confidence level
confidence_colors = {
    "High": "green",
    "Medium": "yellow",
    "Low": "red",
    "Unknown": "gray",
}

confidence_icons = {
    "High": "mdi:shield-check",
    "Medium": "mdi:shield-half-full",
    "Low": "mdi:shield-outline",
}


def assign_accession(
    sequence: str, existing_ships: pd.DataFrame = None, threshold: float = 0.95
) -> Tuple[str, bool]:
    """Assign an accession to a new sequence.

    Args:
        sequence: New sequence to assign accession to
        existing_ships: DataFrame of existing ships (optional, will fetch if None)
        threshold: Similarity threshold for "almost identical" matches

    Returns:
        Tuple[str, bool]: (accession, needs_review)
            - accession: assigned accession number
            - needs_review: True if sequence needs manual review
    """

    logger.debug("Starting accession assignment process")

    logger.debug("Step 1: Checking for exact matches using MD5 hash...")
    exact_match = check_exact_match(sequence, existing_ships)
    if exact_match:
        logger.debug(f"Found exact match: {exact_match}")
        return exact_match, False

    logger.debug("Step 2: Checking for contained matches...")
    container_match = check_contained_match(
        fasta=sequence,
        existing_ships=existing_ships,
        min_coverage=0.95,
        min_identity=0.95,
    )
    if container_match:
        logger.debug(f"Found containing match: {container_match}")
        return container_match, True  # Flag for review since it's truncated

    logger.debug(f"Step 3: Checking for similar matches (threshold={threshold})...")
    similar_match = check_similar_match(sequence, existing_ships, threshold)
    if similar_match:
        logger.debug(f"Found similar match: {similar_match}")
        return similar_match, True  # Flag for review due to high similarity

    logger.debug("No matches found, generating new accession...")
    new_accession = generate_new_accession(existing_ships)
    logger.debug(f"Generated new accession: {new_accession}")
    return new_accession, False


def generate_new_accession(existing_ships: pd.DataFrame) -> str:
    """Generate a new unique accession number."""
    # Extract existing accession numbers
    existing_nums = [
        int(acc.replace("SBS", "").split(".")[0])
        for acc in existing_ships["accession_tag"]
        if acc.startswith("SBS")
    ]

    # Check if we have existing accessions
    if not existing_nums:
        error_msg = "Problem with loading existing ships. No existing SBS accessions found in database."
        logger.error(error_msg)
        raise ValueError(error_msg)

    # Find next available number
    next_num = max(existing_nums) + 1
    logger.debug(f"Last used accession number: SBS{max(existing_nums):06d}")
    logger.debug(f"Assigning new accession number: SBS{next_num:06d}")

    return f"SBS{next_num:06d}"


########################################################
# sequence matching functions
########################################################


def generate_md5_hash(sequence: str) -> str:
    """Generate an MD5 hash of a sequence."""
    if sequence is None:
        logger.error("Cannot generate MD5 hash for None sequence")
        return None
    return hashlib.md5(sequence.encode()).hexdigest()


def check_exact_match(fasta: str, existing_ships: pd.DataFrame) -> Optional[str]:
    """Check if sequence exactly matches an existing sequence using MD5 hash."""
    sequence = None

    # Handle both file paths and direct sequence strings
    if os.path.exists(fasta):
        logger.debug(f"Loading sequence from file: {fasta}")
        sequences = load_fasta_to_dict(fasta)
        if not sequences:
            logger.error("No sequences found in FASTA file")
            return None
        # Get all sequences from the file (as a list)
        sequence_list = list(sequences.values())
    else:
        # If fasta is not a file path, treat it as a sequence string
        logger.debug(f"Treating input as sequence string, length: {len(fasta)}")
        sequence_list = [fasta]

<<<<<<< HEAD
    if not sequence_list:
        logger.error("No sequence provided")
        return None
=======
    # Normalize sequence by removing whitespace and making uppercase
    clean_sequence = "".join(sequence.upper().split())
    sequence_hash = generate_md5_hash(clean_sequence)
    logger.debug(
        f"Query sequence hash: {sequence_hash} (sequence length: {len(clean_sequence)})"
    )
>>>>>>> 28795b8f

    # generate md5 for query sequence(s)
    query_md5 = {}
    for seq in sequence_list:
        if seq is None:
            logger.warning("Skipping None sequence")
            continue
        clean_seq = clean_sequence(seq)
        if clean_seq is None:
            logger.warning(f"clean_sequence returned None for sequence: {seq[:50]}...")
            continue
        md5_hash = generate_md5_hash(clean_seq)
        if md5_hash is None:
            logger.warning(
                f"generate_md5_hash returned None for sequence: {seq[:50]}..."
            )
            continue
        query_md5[seq] = md5_hash

<<<<<<< HEAD
    # collect existing md5 in dict
    # Create reverse mapping: md5 -> accession_display (includes version)
    existing_hashes = {}
    sequences_without_md5 = []

    for _, row in existing_ships.iterrows():
        # Use accession_display if available, otherwise fall back to accession_tag
        accession_display = row.get("accession_display", row.get("accession_tag"))

        if row.get("md5") is not None and accession_display is not None:
            existing_hashes[row["md5"]] = accession_display
        elif row.get("sequence") is not None and accession_display is not None:
            # Calculate MD5 on the fly for sequences without stored MD5
            clean_seq = clean_sequence(row["sequence"])
            if clean_seq:
                calculated_md5 = generate_md5_hash(clean_seq)
                if calculated_md5:
                    existing_hashes[calculated_md5] = accession_display
                    sequences_without_md5.append(accession_display)

    logger.debug(f"Found {len(existing_hashes)} existing MD5 hashes in database")
    if sequences_without_md5:
        logger.debug(
            f"Calculated MD5 for {len(sequences_without_md5)} sequences on-the-fly"
        )
    logger.debug(f"Query MD5 hashes: {list(query_md5.values())}")
=======
        # Normalize sequence the same way
        clean_db_seq = "".join(seq.upper().split())
        existing_hashes[generate_md5_hash(clean_db_seq)] = acc
>>>>>>> 28795b8f

    # Check if query hash exists in database
    for seq, md5 in query_md5.items():
        logger.debug(f"Checking query MD5: {md5}")
        match = existing_hashes.get(md5)
        if match:
            logger.debug(f"Found exact hash match: {match}")
            return match

    logger.debug("No exact match found")
    return None


def check_contained_match(
    fasta: str,
    existing_ships: pd.DataFrame,
    min_coverage: float = 0.95,
    min_identity: float = 0.95,
) -> Optional[str]:
    """Check if sequence is contained within any existing sequences.

    Args:
        sequence: Query sequence to check
        existing_ships: DataFrame containing existing sequences
        min_coverage: Minimum coverage of query sequence required (default: 0.95)
        min_identity: Minimum sequence identity required (default: 0.95)

    Returns:
        accession_tag of the best containing match, or None if no match found
    """
    containing_matches = []

    if os.path.exists(fasta):
        logger.debug(f"Loading sequence from file: {fasta}")
        sequences = load_fasta_to_dict(fasta)
        if not sequences:
            logger.error("No sequences found in FASTA file")
            return None
        sequence = list(sequences.values())[0]
    else:
        # If fasta is not a file path, treat it as a sequence string
        logger.debug(f"Treating input as sequence string, length: {len(fasta)}")
        sequence = fasta

    if not sequence:
        logger.error("No sequence provided")
        return None

    query_len = len(sequence)

    logger.debug(f"Checking for contained matches (query length: {query_len})")

    # ruff: noqa
    with tempfile.NamedTemporaryFile(mode="w", suffix=".fasta") as query_file:
        with tempfile.NamedTemporaryFile(mode="w", suffix=".fasta") as ref_file:
            logger.debug("Writing query sequence to temporary file")
            query_file.write(f">query\n{sequence}\n")
            query_file.flush()

            ref_count = 0
            logger.debug("Writing reference sequences to temporary file")
            for _, row in existing_ships.iterrows():
                if row["sequence"] is not None and len(row["sequence"]) >= query_len:
                    # Use accession_display if available, otherwise fall back to accession_tag
                    accession_display = row.get(
                        "accession_display", row.get("accession_tag")
                    )
                    ref_file.write(f">{accession_display}\n{row['sequence']}\n")
                    ref_count += 1
            ref_file.flush()
            logger.debug(f"Written {ref_count} reference sequences for comparison")

            logger.debug("Running minimap2 alignment")
            cmd = f"minimap2 -c --cs -t 1 {ref_file.name} {query_file.name}"
            result = subprocess.run(cmd, shell=True, capture_output=True, text=True)

            if result.returncode != 0:
                logger.error(f"minimap2 failed with error: {result.stderr}")
                return None

            alignment_count = 0
            for line in result.stdout.splitlines():
                alignment_count += 1
                fields = line.split("\t")
                if len(fields) < 10:
                    continue

                ref_name = fields[5]
                matches = int(fields[9])
                align_length = int(fields[10])

                coverage = align_length / query_len
                identity = matches / align_length

                if coverage >= min_coverage and identity >= min_identity:
                    logger.debug(
                        f"Found containing match: {ref_name} "
                        f"(coverage: {coverage:.2f}, identity: {identity:.2f})"
                    )

                    # Find the sequence length using either accession_display or accession_tag
                    matching_rows = existing_ships[
                        (
                            existing_ships.get(
                                "accession_display", existing_ships.get("accession_tag")
                            )
                            == ref_name
                        )
                    ]
                    if matching_rows.empty:
                        # Fallback to accession_tag only
                        matching_rows = existing_ships[
                            existing_ships["accession_tag"] == ref_name
                        ]

                    if not matching_rows.empty:
                        sequence_length = len(matching_rows["sequence"].iloc[0])
                        containing_matches.append(
                            (
                                identity * coverage,  # score for sorting
                                sequence_length,  # length for tiebreaking
                                ref_name,
                            )
                        )

            logger.debug(f"Processed {alignment_count} alignments from minimap2")

    # Sort by score descending, then by length descending
    if containing_matches:
        containing_matches.sort(reverse=True)
        logger.debug(f"Found {len(containing_matches)} containing matches")
        logger.debug(
            f"Selected best match: {containing_matches[0][2]} "
            f"(score: {containing_matches[0][0]:.2f}, length: {containing_matches[0][1]})"
        )
        return containing_matches[0][2]  # Return accession of best match

    logger.debug("No containing matches found")
    return None


def check_similar_match(
    fasta: str, existing_ships: pd.DataFrame, threshold: float
) -> Tuple[Optional[str], Any]:
    """Check for sequences with similarity above threshold using k-mer comparison."""
    logger.debug(f"Starting similarity comparison (threshold={threshold})")

    tmp_fasta_all_ships = tempfile.NamedTemporaryFile(suffix=".fa", delete=False).name
    write_multi_fasta(
        existing_ships,
        tmp_fasta_all_ships,
        sequence_col="sequence",
        id_col="accession_display"
        if "accession_display" in existing_ships.columns
        else "accession_tag",
    )

    tmp_fasta = tempfile.NamedTemporaryFile(suffix=".fa", delete=False).name

    if os.path.exists(fasta):
        logger.debug(f"Loading sequence from file: {fasta}")
        sequences = load_fasta_to_dict(fasta)
        if not sequences:
            logger.error("No sequences found in FASTA file")
            return None, None
        sequence = list(sequences.values())[0]
    else:
        # If fasta is not a file path, treat it as a sequence string
        logger.debug(f"Treating input as sequence string, length: {len(fasta)}")
        sequence = fasta

    if not sequence:
        logger.error("No sequence provided")
        return None, None

    # Create temporary FASTA with new and existing sequences
    write_combined_fasta(
        sequence,
        existing_ships,
        fasta_path=tmp_fasta,
        sequence_col="sequence",
        id_col="accession_display"
        if "accession_display" in existing_ships.columns
        else "accession_tag",
    )
    logger.debug(f"Created temporary FASTA file: {tmp_fasta}")

    # Calculate similarities
    similarities = calculate_similarities(
        fasta_file=tmp_fasta,
        seq_type="nucl",
    )

    # Convert similarities dictionary to a list of triplets for processing
    similarity_triplets = []
    query_id = "query_sequence"  # This is the ID used in write_combined_fasta

    # Check if similarities is a dictionary (new format) or a list (old format)
    if isinstance(similarities, dict):
        for seq_id1 in similarities:
            for seq_id2, sim in similarities[seq_id1].items():
                if seq_id1 == query_id or seq_id2 == query_id:
                    # The other ID is the match
                    match_id = seq_id2 if seq_id1 == query_id else seq_id1
                    logger.debug(f"Similarity to {match_id}: {sim}")
                    if sim >= threshold:
                        logger.debug(
                            f"Found similar match: {match_id} (similarity: {sim})"
                        )
                        return match_id, similarities
    else:
        # Handle the case where similarities is already a list of triplets
        for similarity_tuple in similarities:
            if len(similarity_tuple) == 3:
                seq_id1, seq_id2, sim = similarity_tuple
                if seq_id1 == query_id or seq_id2 == query_id:
                    match_id = seq_id2 if seq_id1 == query_id else seq_id1
                    logger.debug(f"Similarity to {match_id}: {sim}")
                    if sim >= threshold:
                        logger.debug(
                            f"Found similar match: {match_id} (similarity: {sim})"
                        )
                        return match_id, similarities

    logger.debug("No similar matches found above threshold")
    return None, None


########################################################
# classification pipeline
########################################################


def classify_family(
    fasta=None,
    seq_type=None,
    meta_dict=None,
    pident_thresh=90,
    input_eval=0.001,
    threads=1,
):
    """Uses blast results, hmmsearch or diamond to assign family based on captain gene similarity
    Part 1: Family Assignment via Captain Gene
    - if given blast or hmmer results, use those to assign family
    - if given a sequence, run hmmsearch or diamond to assign family
    - compare captain genes to existing captain sequences
    - Assign family based on closest match
    Returns:
        - For nucleotide input (seq_type=="nucl"): (family_dict, protein_file)
        - For protein input (seq_type=="prot"): (family_dict, None)
    """
    from src.utils.blast_utils import run_hmmer, select_ship_family

    family_dict = None
    tmp_protein_filename = None
    hmmer_dict = None

    if meta_dict is not None and isinstance(meta_dict, list):
        meta_df = pd.DataFrame(meta_dict)

    if os.path.exists(fasta):
        logger.debug(f"Loading sequence from file: {fasta}")
        sequences = load_fasta_to_dict(fasta)
        if not sequences:
            logger.error("No sequences found in FASTA file")
            return None, None
    else:
        # If fasta is not a file path, treat it as a sequence string
        logger.debug(f"Treating input as sequence string, length: {len(fasta)}")
        # For classify_family, we need to create a temporary file if we have a sequence string
        # but since run_hmmer expects a file path, this will be handled by run_hmmer itself
        pass

    hmmer_dict, tmp_protein_filename = run_hmmer(
        query_type=seq_type,
        input_gene="tyr",
        input_eval=0.01,
        query_fasta=fasta,
        threads=2,
    )

    if hmmer_dict is not None:
        hmmer_df = pd.DataFrame(hmmer_dict)
        if len(hmmer_df) > 0:
            family_name, family_aln_length, family_evalue = select_ship_family(hmmer_df)
            if family_name:
                family_dict = {
                    "n_hits": len(hmmer_df),
                    "family": family_name,
                    "aln_length": family_aln_length,
                    "evalue": family_evalue,
                }

    # Return based on sequence type
    if seq_type == "nucl":
        return family_dict, tmp_protein_filename
    else:
        return family_dict, None


def classify_navis(
    fasta: str, existing_captains: pd.DataFrame, threads: int = 1
) -> str:
    """Assign navis based on captain sequence clustering.
    - Compare captain sequence to existing classified captains
    - Use mmseqs clustering to group with existing navis

    Create temporary dir with FASTAs from:
    - Captain sequence from new sequence
    - All existing classified captain sequences
    """

    protein = list(load_fasta_to_dict(fasta).values())[0]

    logger.debug("Starting navis classification")
    tmp_fasta_dir = create_tmp_fasta_dir(protein, existing_captains)
    logger.debug(f"Created temporary FASTA directory: {tmp_fasta_dir}")

    # Run mmseqs clustering
    clusters = mmseqs_easy_cluster(
        tmp_fasta_dir,
        output_dir=os.path.join(tmp_fasta_dir, "clusters"),
        min_seq_id=0.5,
        coverage=0.25,
        threads=threads,
    )
    logger.debug(f"Clustering complete, got {len(clusters)} results")

    # The clusters dict maps member sequences to their representatives
    # So we can directly look up the query sequence
    if "query_sequence" not in clusters:
        logger.warning("Query sequence not found in clustering results")
        return None

    # Get the representative sequence for our query's cluster
    cluster_rep = clusters["query_sequence"]
    logger.debug(
        f"Query sequence belongs to cluster with representative: {cluster_rep}"
    )

    if cluster_rep == "query_sequence":
        logger.warning("Query sequence is the cluster representative")
        return None
    else:
        # Look up the navis name from the cluster representative
        # Try both captainID and accession_display if available
        matching_captains = existing_captains[
            existing_captains["captainID"] == cluster_rep
        ]

        # If not found and accession_display column exists, try that too
        if matching_captains.empty and "accession_display" in existing_captains.columns:
            matching_captains = existing_captains[
                existing_captains["accession_display"] == cluster_rep
            ]

        if matching_captains.empty:
            logger.warning(
                f"No matching captain found for cluster representative: {cluster_rep}"
            )
            return None

        navis_name = matching_captains["navis_name"].iloc[0]
        logger.debug(f"Found navis name: {navis_name}")

        return navis_name


def classify_haplotype(fasta, existing_ships, navis=None, similarities=None):
    """
    Classify a sequence by haplotype based on sequence similarity.

    Args:
        fasta (str): Path to the FASTA file containing the query sequence.
        existing_ships (DataFrame or list): DataFrame or list of existing ships data.
        navis (str, list, or dict): The navis value to filter ships by. If None, all ships are used.

    Returns:
        dict: Classification result with haplotype information.
    """
    try:
        # Convert to DataFrame if needed
        if isinstance(existing_ships, list):
            logger.debug("Converting existing_ships from list to DataFrame")
            existing_ships = pd.DataFrame(existing_ships)

        logger.debug(
            f"existing_ships shape: {existing_ships.shape if not existing_ships.empty else 'empty'}"
        )
        if not existing_ships.empty:
            logger.debug(f"existing_ships columns: {existing_ships.columns.tolist()}")

        # Print the type and value of navis for debugging
        logger.debug(f"navis type: {type(navis)}, value: {navis}")

        # Handle different types of navis parameter
        if navis is not None:
            if isinstance(navis, list):
                if len(navis) > 0:
                    navis = str(navis[0])
                    logger.debug(f"Using first value from navis list: {navis}")
                else:
                    navis = None
                    logger.warning("Empty navis list provided, using all ships")
            elif isinstance(navis, dict):
                if len(navis) > 0:
                    first_key = next(iter(navis))
                    navis = str(navis[first_key])
                    logger.debug(f"Using first value from navis dict: {navis}")
                else:
                    navis = None
                    logger.warning("Empty navis dict provided, using all ships")
            else:
                navis = str(navis)
                logger.debug(f"Using navis value: {navis}")

        if existing_ships.empty:
            logger.warning("No existing ships data provided")
            return {
                "haplotype_name": "Unknown",
                "confidence": 0,
                "note": "No ships data available",
            }

        # Check if navis_name column exists
        if navis is not None and "navis_name" in existing_ships.columns:
            filtered_ships = existing_ships[existing_ships["navis_name"] == navis]
            logger.debug(f"Filtered to {len(filtered_ships)} ships with navis={navis}")
            if filtered_ships.empty:
                logger.warning(
                    f"No ships found with navis={navis}, using all available ships"
                )
                filtered_ships = existing_ships
        else:
            if navis is not None:
                logger.warning(
                    "No navis_name column in ships DataFrame, using all ships"
                )
            filtered_ships = existing_ships

        # Check if necessary columns exist
        if "sequence" not in filtered_ships.columns:
            logger.error("No 'sequence' column in ships DataFrame")
            return {
                "haplotype_name": "Unknown",
                "confidence": 0,
                "note": "Missing sequence data",
            }

        required_columns = ["sequence", "captainID", "haplotype_name"]
        missing_columns = [
            col for col in required_columns if col not in filtered_ships.columns
        ]
        if missing_columns:
            logger.warning(f"Missing columns in ships DataFrame: {missing_columns}")

            # Cluster sequences
            try:
                groups = cluster_sequences(similarities, threshold=0.95)
                logger.debug(f"Clustered sequences into {len(groups)} groups")
            except Exception as e:
                logger.error(f"Error clustering sequences: {e}")
                return {
                    "haplotype_name": "Error",
                    "confidence": 0,
                    "note": f"Clustering error: {str(e)}",
                }

            # Find the group containing the query sequence
            query_group = None
            query_seq = SeqIO.read(fasta, "fasta")
            for group in groups:
                if query_seq.id in group:
                    query_group = group
                    break

            if query_group is None:
                logger.warning("Query sequence not found in any cluster")
                return {
                    "haplotype_name": "Novel",
                    "confidence": 0,
                    "note": "Query did not cluster with any existing sequence",
                }

            # Get ship IDs in the same group
            ship_ids = [seq_id for seq_id in query_group if seq_id != query_seq.id]
            logger.debug(f"Found {len(ship_ids)} ships in the same cluster as query")

            if not ship_ids:
                logger.warning("No ships in the same cluster as query")
                return {
                    "haplotype_name": "Novel",
                    "confidence": 0,
                    "note": "Query formed its own cluster",
                }

            # Get haplotypes for these ships
            ship_haplotypes = filtered_ships[
                filtered_ships["captainID"].isin(ship_ids)
            ]["haplotype_name"].dropna()

            if ship_haplotypes.empty:
                logger.warning("No haplotype information for clustered ships")
                return {
                    "haplotype_name": "Novel",
                    "confidence": 0,
                    "note": "No haplotype information available",
                }

            # Count haplotype occurrences
            haplotype_counts = ship_haplotypes.value_counts()
            logger.debug(f"Haplotype counts: {haplotype_counts.to_dict()}")

            if haplotype_counts.empty:
                logger.warning("No haplotype counts found")
                return {
                    "haplotype_name": "Novel",
                    "confidence": 0,
                    "note": "No haplotype information available",
                }

            # Get the most common haplotype
            most_common_haplotype = haplotype_counts.index[0]
            confidence = haplotype_counts.iloc[0] / haplotype_counts.sum()

            logger.debug(
                f"Most common haplotype: {most_common_haplotype} with confidence {confidence:.2f}"
            )

            return {
                "haplotype_name": most_common_haplotype,
                "confidence": float(confidence),
                "counts": haplotype_counts.to_dict(),
                "cluster_size": len(query_group) - 1,  # Excluding the query itself
            }
    except Exception as e:
        logger.error(f"Unexpected error in classify_haplotype: {e}")
        logger.exception("Full traceback:")
        return {
            "haplotype_name": "Error",
            "confidence": 0,
            "note": f"Classification error: {str(e)}",
        }


def mmseqs_easy_cluster(
    fasta_dir: str, output_dir: str, min_seq_id=0.5, coverage=0.25, threads=1
) -> Dict[str, str]:
    """Run mmseqs easy-cluster on input sequences.

    Args:
        fasta_dir: Directory containing FASTA files
        output_dir: Directory for output files
        min_seq_id: Minimum sequence identity threshold (0-1)
        coverage: Minimum coverage threshold (0-1)
        threads: Number of threads to use

    Returns:
        dict: Parsed clustering results mapping sequence IDs to cluster assignments
    """
    logger.debug("Starting sequence clustering with MMseqs2")
    logger.debug(f"Input directory: {fasta_dir}")
    logger.debug(f"Output directory: {output_dir}")

    # Get all FASTA files in directory
    fasta_files = glob.glob(os.path.join(fasta_dir, "*.fa"))
    if not fasta_files:
        raise ValueError(f"No .fa files found in {fasta_dir}")
    logger.debug(f"Found {len(fasta_files)} FASTA files")

    # Create directories for MMseqs2 output
    clusters_dir = os.path.join(output_dir, "clusters")
    tmp_dir = os.path.join(clusters_dir, "tmp")
    os.makedirs(tmp_dir, exist_ok=True)

    # Run easy-cluster directly on FASTA files
    results_prefix = os.path.join(clusters_dir, "results")
    cluster_cmd = [
        "mmseqs",
        "easy-cluster",
        *fasta_files,  # Pass all FASTA files directly
        results_prefix,  # This is just the prefix, MMseqs2 will add _cluster.tsv
        tmp_dir,  # Temporary directory for MMseqs2
        "--threads",
        str(threads),
        "--min-seq-id",
        str(min_seq_id),
        "-c",
        str(coverage),
        "--alignment-mode",
        "3",
        "--cov-mode",
        "0",
        "--cluster-reassign",
        "--createdb-mode",
        "0",  # Add this to ensure proper database creation
    ]

    process = None
    try:
        # Start process with a new process group
        process = subprocess.Popen(
            cluster_cmd,
            stdout=subprocess.PIPE,
            stderr=subprocess.PIPE,
            text=True,
            start_new_session=True,  # This ensures the process has its own session
        )

        # Wait for process with timeout
        stdout, stderr = process.communicate(timeout=300)  # 5 minute timeout

        if process.returncode != 0:
            raise subprocess.CalledProcessError(
                process.returncode, cluster_cmd, stdout, stderr
            )

        if stderr:
            logger.debug(f"STDERR: {stderr}")

        # Parse clustering results from the TSV file
        cluster_file = f"{results_prefix}_cluster.tsv"
        logger.debug(f"Looking for cluster results in: {cluster_file}")

        if not os.path.exists(cluster_file):
            raise FileNotFoundError(f"Cluster results file not found: {cluster_file}")

        clusters = {}
        with open(cluster_file) as f:
            for line in f:
                rep_seq, member_seq = line.strip().split("\t")
                clusters[member_seq] = rep_seq

        logger.debug(f"Found {len(set(clusters.values()))} clusters")
        return clusters

    except subprocess.TimeoutExpired:
        logger.error("MMseqs2 process timed out")
        if process:
            # Kill the entire process group
            try:
                os.killpg(os.getpgid(process.pid), signal.SIGTERM)
                # Give it a moment to terminate gracefully
                process.wait(timeout=5)
            except Exception as e:
                logger.warning(f"Error while terminating process gracefully: {str(e)}")
                # If it doesn't terminate gracefully, force kill
                try:
                    os.killpg(os.getpgid(process.pid), signal.SIGKILL)
                except Exception as e:
                    logger.warning(f"Error while force killing process: {str(e)}")
        raise

    except subprocess.CalledProcessError as e:
        logger.error(f"MMseqs2 command failed: {e.stderr}")
        raise

    except Exception as e:
        logger.error(f"Error during sequence clustering: {str(e)}")
        logger.exception("Full traceback:")
        raise

    finally:
        # Cleanup process if it's still running
        if process and process.poll() is None:
            try:
                os.killpg(os.getpgid(process.pid), signal.SIGTERM)
                process.wait(timeout=5)
            except Exception as e:
                logger.warning(f"Error while terminating process gracefully: {str(e)}")
                try:
                    os.killpg(os.getpgid(process.pid), signal.SIGKILL)
                except Exception as e:
                    logger.warning(f"Error while force killing process: {str(e)}")
                    pass


def sourmash_sketch(fasta_file, seq_type="nucl"):
    """
    Create sourmash signatures directly from a FASTA file without intermediate files.

    Args:
        fasta_file (str): Path to the FASTA file containing sequences
        seq_type (str): Type of sequences, either 'nucl' or 'prot'

    Returns:
        list: List of (sequence_id, signature) tuples
    """
    try:
        # Set parameters based on sequence type
        if seq_type == "nucl":
            k = 21
            scaled = 1000
            is_protein = False
        else:
            k = 7
            scaled = 100
            is_protein = True

        # Create signatures for each sequence
        signatures = []

        for record in screed.open(fasta_file):
            # Create MinHash object
            mh = MinHash(n=0, ksize=k, scaled=scaled, is_protein=is_protein)

            # Add sequence data
            if is_protein:
                mh.add_protein(record.sequence)
            else:
                mh.add_sequence(record.sequence, force=True)

            # Create signature
            sig = SourmashSignature(mh, name=record.name)
            signatures.append((record.name, sig))

        return signatures

    except Exception as e:
        logger.error(f"Error creating sourmash signatures: {e}")
        return []


def calculate_similarities(fasta_file, seq_type="nucl", restricted_comparisons=None):
    """
    Calculate pairwise similarities between sequences in a FASTA file directly
    using the sourmash API without creating intermediate files.

    Args:
        fasta_file (str): Path to the FASTA file containing sequences
        seq_type (str): Type of sequences, either 'nucl' or 'prot'
        restricted_comparisons (dict): Dictionary of form {seq_id1: {seq_id2: True}}
                                       for comparisons to skip

    Returns:
        dict: Nested dictionary of similarities {seq_id1: {seq_id2: similarity}}
    """
    logger.debug(f"Directly calculating similarities for {fasta_file}, type={seq_type}")

    # Initialize restricted comparisons if not provided
    if restricted_comparisons is None:
        restricted_comparisons = {}

    try:
        # Get signatures directly
        signatures = sourmash_sketch(fasta_file, seq_type)

        if not signatures:
            logger.error("Failed to create signatures")
            return {}

        # Extract all sequence IDs
        all_seq_ids = [seq_id for seq_id, _ in signatures]

        # Initialize similarity dictionary with zeros
        similarities = {}
        for seq_id1 in all_seq_ids:
            similarities[seq_id1] = {}
            for seq_id2 in all_seq_ids:
                if seq_id1 != seq_id2:
                    similarities[seq_id1][seq_id2] = 0.0

        # Calculate pairwise similarities
        observed_comparisons = set()

        for i, (seq_id1, sig1) in enumerate(signatures):
            for j, (seq_id2, sig2) in enumerate(signatures[i + 1 :], i + 1):
                # Skip self-comparisons and restricted comparisons
                if seq_id1 == seq_id2:
                    continue

                # Check if this comparison is restricted
                if (
                    seq_id1 in restricted_comparisons
                    and seq_id2 in restricted_comparisons[seq_id1]
                ) or (
                    seq_id2 in restricted_comparisons
                    and seq_id1 in restricted_comparisons[seq_id2]
                ):
                    logger.debug(
                        f"Skipping restricted comparison between {seq_id1} and {seq_id2}"
                    )
                    continue

                # Calculate Jaccard similarity directly from signature objects
                similarity = sig1.jaccard(sig2)

                # Store sorted to ensure consistent keys (like in the Perl version)
                seq1, seq2 = sorted([seq_id1, seq_id2])
                similarities[seq1][seq2] = similarity
                similarities[seq2][seq1] = similarity  # Store symmetrically

                # Mark as observed
                observed_comparisons.add((seq1, seq2))
                observed_comparisons.add((seq2, seq1))

        # Ensure all valid comparisons have an entry (already initialized to 0.0)
        logger.debug(
            f"Calculated {len(observed_comparisons) / 2} pairwise similarities"
        )
        return similarities

    except Exception as e:
        logger.error(f"Error in direct similarity calculation: {e}")
        return {}


def cluster_sequences(similarities, threshold=0.95):
    """
    Cluster sequences based on pairwise similarities.

    Args:
        similarities (list): List of tuples (seq_id1, seq_id2, similarity)
        threshold (float): Similarity threshold for clustering

    Returns:
        list: List of sets, where each set contains sequence IDs in the same cluster
    """
    logger.debug(f"Clustering sequences with threshold {threshold}")

    try:
        # Handle None similarities
        if similarities is None:
            logger.warning("No similarities provided (None)")
            return []

        # Handle empty similarities
        if not similarities:
            logger.warning("No similarities provided (empty list)")
            return []

        # Filter similarities by threshold
        filtered_similarities = [
            (id1, id2) for id1, id2, sim in similarities if sim >= threshold
        ]
        logger.debug(
            f"Using {len(filtered_similarities)} out of {len(similarities)} similarities above threshold"
        )

        if not filtered_similarities:
            logger.warning("No similarities above threshold")
            return []

        # Create a graph of connected sequences
        G = nx.Graph()

        # Add all sequence IDs to the graph
        all_seq_ids = set()
        for id1, id2, _ in similarities:
            all_seq_ids.add(id1)
            all_seq_ids.add(id2)

        G.add_nodes_from(all_seq_ids)

        # Add edges for pairs with similarity >= threshold
        G.add_edges_from(filtered_similarities)

        # Find connected components (clusters)
        clusters = list(nx.connected_components(G))
        logger.debug(f"Found {len(clusters)} clusters")

        return clusters

    except Exception as e:
        logger.error(f"Error in cluster_sequences: {e}")
        return []


def remap_similarities(input_file, output_file, threshold):
    """Remap similarity values based on threshold.

    Following MCL manual recommendation to increase contrast between edge weights.
    Values are remapped by subtracting the threshold.
    """
    with open(input_file) as f_in, open(output_file, "w") as f_out:
        for line in f_in:
            ref, query, sim = line.strip().split("\t")
            sim = float(sim)
            if sim < threshold:
                remapped = 0
            else:
                remapped = sim - threshold
            f_out.write(f"{ref}\t{query}\t{remapped:.3f}\n")


def run_mcl_clustering(input_file, output_file, inflation, threads):
    """Run MCL clustering algorithm."""
    cmd = [
        "mcl",
        input_file,
        "-I",
        str(inflation),
        "--abc",  # Input format is label pairs with weight
        "-te",
        str(threads),
        "-o",
        output_file,
    ]

    try:
        subprocess.run(cmd, check=True, capture_output=True, text=True)
    except subprocess.CalledProcessError as e:
        logger.error(f"MCL clustering failed: {e.stderr}")
        raise


def parse_and_name_groups(mcl_output, prefix):
    """Parse MCL output and assign group names.

    Returns dict mapping sequence IDs to their group assignments.
    """
    groups = {}
    group_count = 0

    with open(mcl_output) as f:
        for line in f:
            members = line.strip().split("\t")
            if len(members) > 0:
                group_count += 1
                group_name = f"{prefix}{group_count:04d}"

                # First member is considered the representative
                for member in members:
                    groups[member] = {
                        "group_id": group_name,
                        "is_representative": member == members[0],
                    }

    logger.debug(f"Grouped sequences into {group_count} clusters")
    return groups


def generate_node_data(groups):
    """Generate node metadata for visualization."""
    node_data = {}

    for seq_id, data in groups.items():
        node_data[seq_id] = {"id": seq_id, "group": data["group_id"]}

    return node_data


def generate_edge_data(similarity_file):
    """Generate edge data with average similarities for visualization."""
    edges = {}

    with open(similarity_file) as f:
        for line in f:
            node1, node2, weight = line.strip().split("\t")
            weight = float(weight)

            # Sort nodes to ensure consistent edge keys
            key = tuple(sorted([node1, node2]))

            if key not in edges:
                edges[key] = {"sum": weight, "count": 1}
            else:
                edges[key]["sum"] += weight
                edges[key]["count"] += 1

    # Calculate averages
    edge_data = {}
    for (node1, node2), data in edges.items():
        avg_weight = data["sum"] / data["count"]
        edge_data[(node1, node2)] = avg_weight

    return edge_data


def write_cluster_files(groups, node_data, edge_data, output_prefix):
    """Write clustering results to files."""
    # Write main clustering results
    with open(f"{output_prefix}.mcl", "w") as f:
        current_group = None
        for seq_id, data in sorted(
            groups.items(),
            key=lambda x: (x[1]["group_id"], not x[1]["is_representative"]),
        ):
            if data["group_id"] != current_group:
                if current_group is not None:
                    f.write("\n")
                f.write(f"{data['group_id']}\t{seq_id}")
                current_group = data["group_id"]
            else:
                f.write(f"\t{seq_id}")

    # Write node data
    with open(f"{output_prefix}.nodes.txt", "w") as f:
        f.write("id\tgroup\n")
        for node_id, data in sorted(node_data.items()):
            f.write(f"{node_id}\t{data['group']}\n")

    # Write edge data
    with open(f"{output_prefix}.edges.txt", "w") as f:
        f.write("from\tto\tweight\n")
        for (node1, node2), weight in sorted(edge_data.items()):
            f.write(f"{node1}\t{node2}\t{weight:.3f}\n")


# TODO: make sure `ref_db` is a fasta file (do we need to `createdb` for this fasta file?)
# TODO: make sure that `output_prefix` is a temp directory
def metaeuk_easy_predict(query_fasta, ref_db, output_prefix, threads=20):
    """Run MetaEuk easy-predict for de novo annotation.

    Args:
        query_fasta: Path to input FASTA file
        ref_db: Path to reference database
        output_prefix: Prefix for output files
        threads: Number of threads to use
    """

    try:
        with tempfile.TemporaryDirectory() as tmp_dir:
            # Run MetaEuk with explicit paths
            cmd = [
                "metaeuk",
                "easy-predict",
                os.path.abspath(query_fasta),
                os.path.abspath(ref_db),
                os.path.abspath(output_prefix),
                tmp_dir,
                "--metaeuk-eval",
                "0.0001",
                "-e",
                "100",
                "--max-seqs",
                "1",
                "--min-length",
                "40",
                "--search-type",
                "3",
                "--threads",
                str(threads),
            ]

            # Run command and capture output
            subprocess.run(cmd, check=True, capture_output=True, text=True)

            # Check if output files were created
            codon_fasta = f"{output_prefix}.codon.fas"
            fasta = f"{output_prefix}.fas"
            gff = f"{output_prefix}.gff"

            for file_path in [codon_fasta, fasta, gff]:
                if not os.path.exists(file_path):
                    raise FileNotFoundError(
                        f"Expected output file not created: {file_path}"
                    )

            return codon_fasta, fasta, gff

    except subprocess.CalledProcessError as e:
        logger.error(f"MetaEuk easy-predict failed with return code {e.returncode}")
        logger.error(f"stdout: {e.stdout}")
        logger.error(f"stderr: {e.stderr}")
        raise
    except Exception as e:
        logger.error(f"Error during MetaEuk easy-predict: {str(e)}")
        logger.exception("Full traceback:")
        raise


def run_classification_workflow(upload_data, meta_dict=None):
    """Run the classification workflow and return results."""
    import pandas as pd

    # Initialize workflow state as dictionary for Dash compatibility
    workflow_state = {
        "complete": False,
        "error": None,
        "found_match": False,
        "match_stage": None,
        "match_result": None,
        "stages": {
            stage["id"]: {"progress": 0, "status": "pending"}
            for stage in WORKFLOW_STAGES
        },
        "task_id": "",
        "status": "initialized",
        "workflow_started": True,
        "current_stage": None,
        "current_stage_idx": 0,
        "start_time": 0.0,
        "class_dict": {},
    }

    # Initialize similarities to None to avoid NameError in haplotype stage
    similarities = None

    try:
        # Parse parameters for database fetches
        ships_df = fetch_ships(
            curated=upload_data.fetch_ship_params.curated,
            with_sequence=upload_data.fetch_ship_params.with_sequence,
            dereplicate=upload_data.fetch_ship_params.dereplicate,
        )
        captains_df = fetch_captains(
            curated=upload_data.fetch_captain_params.curated,
            with_sequence=upload_data.fetch_captain_params.with_sequence,
        )

        fasta_path = upload_data.fasta_file
        if isinstance(fasta_path, dict) and "content" in fasta_path:
            tmp_file = tempfile.NamedTemporaryFile(suffix=".fa", delete=False).name
            with open(tmp_file, "w") as f:
                f.write(fasta_path["content"])
            upload_data.fasta_file = tmp_file
            fasta_path = tmp_file

        # Make sure blast_df is serializable
        if upload_data.blast_df and isinstance(upload_data.blast_df, pd.DataFrame):
            upload_data.blast_df = upload_data.blast_df.to_dict("records")

        for i, stage in enumerate(WORKFLOW_STAGES):
            stage_id = stage["id"]

            # Update state to show progress
            workflow_state["current_stage"] = stage_id
            workflow_state["current_stage_idx"] = i
            workflow_state["stages"][stage_id]["progress"] = 10
            workflow_state["stages"][stage_id]["status"] = "running"

            logger.debug(f"Processing stage {i + 1}/{len(WORKFLOW_STAGES)}: {stage_id}")

            if stage_id == "exact":
                logger.debug("Running exact match check")

                result = check_exact_match(
                    fasta=upload_data.fasta_file, existing_ships=ships_df
                )

                if result:
                    logger.debug(f"Found exact match: {result}")
                    workflow_state["stages"][stage_id]["progress"] = 100
                    workflow_state["stages"][stage_id]["status"] = "complete"
                    workflow_state["found_match"] = True
                    workflow_state["match_stage"] = "exact"
                    workflow_state["match_result"] = result
                    workflow_state["complete"] = True
                    logger.debug(
                        f"Exact match found - stage: {workflow_state['match_stage']}, result: {workflow_state['match_result']}"
                    )
                    return workflow_state

            if stage_id == "contained":
                logger.debug("Running contained match check")
                result = check_contained_match(
                    fasta=upload_data.fasta_file,
                    existing_ships=ships_df,
                    min_coverage=0.95,
                    min_identity=0.95,
                )

                if result:
                    logger.debug(f"Found contained match: {result}")
                    workflow_state["stages"][stage_id]["progress"] = 30
                    workflow_state["stages"][stage_id]["status"] = "complete"
                    workflow_state["found_match"] = True
                    workflow_state["match_stage"] = "contained"
                    workflow_state["match_result"] = result
                    workflow_state["complete"] = True
                    logger.debug(
                        f"Contained match found - stage: {workflow_state['match_stage']}, result: {workflow_state['match_result']}"
                    )
                    return workflow_state

            if stage_id == "similar":
                logger.debug("Running similarity match check")
                result, similarities = check_similar_match(
                    fasta=upload_data.fasta_file,
                    existing_ships=ships_df,
                    threshold=0.95,
                )

                if result:
                    logger.debug(f"Found similar match: {result}")
                    workflow_state["stages"][stage_id]["progress"] = 50
                    workflow_state["stages"][stage_id]["status"] = "complete"
                    workflow_state["found_match"] = True
                    workflow_state["match_stage"] = "similar"
                    workflow_state["match_result"] = result
                    # Don't store similarities in workflow_state to avoid serialization issues
                    logger.debug(
                        f"Similar match found - stage: {workflow_state['match_stage']}, result: {workflow_state['match_result']}, similarities: {len(similarities) if similarities else 0} entries"
                    )
                    return workflow_state

            if stage_id == "family":
                logger.debug("Running family classification")

                family_dict, protein_file = classify_family(
                    fasta=upload_data.fasta_file,
                    seq_type=upload_data.seq_type,
                    meta_dict=meta_dict,
                    pident_thresh=90,
                    input_eval=0.001,
                    threads=1,
                )

                if family_dict:
                    family_name = family_dict["family"]
                    logger.debug(f"Found family classification: {family_name}")
                    workflow_state["stages"][stage_id]["progress"] = 70
                    workflow_state["stages"][stage_id]["status"] = "complete"
                    workflow_state["complete"] = True
                    workflow_state["found_match"] = True
                    workflow_state["match_stage"] = "family"

                    # Simplify the result before setting it in the workflow state
                    if (
                        isinstance(family_dict, tuple)
                        and len(family_dict) > 0
                        and isinstance(family_dict[0], dict)
                        and "family" in family_dict[0]
                    ):
                        workflow_state["match_result"] = family_dict[0]["family"]
                    elif isinstance(family_dict, dict) and "family" in family_dict:
                        workflow_state["match_result"] = family_dict["family"]
                    else:
                        workflow_state["match_result"] = family_dict

                    # Check hits count
                    n_hits = family_dict.get("n_hits", 0)
                    if n_hits == 0:
                        logger.debug("Family matched but with 0 hits (unusual state)")

                    logger.debug(
                        f"Family classification result: {workflow_state['match_result']}"
                    )
                    return workflow_state
                else:
                    # Handle the case where no HMMER hits were found
                    logger.debug(
                        "No family classification found (HMMER returned no hits)"
                    )
                    workflow_state["stages"][stage_id]["progress"] = 100
                    workflow_state["stages"][stage_id]["status"] = "complete"
                    # Mark this as a meaningful "no match" result rather than incomplete
                    workflow_state["found_match"] = False
                    workflow_state["match_stage"] = "family"
                    workflow_state["match_result"] = "No hits found"
                    workflow_state["complete"] = True
                    return workflow_state

            if stage_id == "navis":
                logger.debug("Running navis classification")
                if captains_df.empty:
                    logger.warning("No captain data available for navis classification")
                    workflow_state["stages"][stage_id]["progress"] = 80
                    workflow_state["stages"][stage_id]["status"] = "skipped"
                else:
                    result = classify_navis(
                        fasta=upload_data.fasta_file,
                        existing_captains=captains_df,
                        threads=1,
                    )

                if result:
                    logger.debug(f"Found navis classification: {result}")
                    workflow_state["stages"][stage_id]["progress"] = 90
                    workflow_state["stages"][stage_id]["status"] = "complete"
                    workflow_state["found_match"] = True
                    workflow_state["match_stage"] = "navis"
                    workflow_state["match_result"] = result
                    workflow_state["complete"] = True
                    return workflow_state

            if stage_id == "haplotype":
                logger.debug("Running haplotype classification")
                if captains_df.empty or ships_df.empty:
                    logger.warning("Missing data for haplotype classification")
                    workflow_state["stages"][stage_id]["progress"] = 90
                    workflow_state["stages"][stage_id]["status"] = "skipped"
                else:
                    # Extract navis value from the first captain record
                    navis_value = None
                    try:
                        if (
                            not captains_df.empty
                            and "navis_name" in captains_df.columns
                        ):
                            navis_values = captains_df["navis_name"].dropna().unique()
                            if len(navis_values) > 0:
                                navis_value = navis_values[0]
                                logger.debug(f"Using navis value: {navis_value}")
                            else:
                                logger.warning("No non-null navis values found")
                        else:
                            logger.warning("No navis column in captains data")

                        if navis_value is None and "navis_name" in ships_df.columns:
                            navis_values = ships_df["navis_name"].dropna().unique()
                            if len(navis_values) > 0:
                                navis_value = navis_values[0]
                                logger.debug(
                                    f"Using navis value from ships_df: {navis_value}"
                                )
                    except Exception as e:
                        logger.error(f"Error extracting navis value: {e}")

                if navis_value is None:
                    logger.warning("No navis value found, using fallback value 'UNK'")
                    navis_value = "UNK"

                try:
                    result = classify_haplotype(
                        fasta=upload_data.fasta_file,
                        existing_ships=ships_df,
                        navis=navis_value,
                        similarities=similarities,
                    )

                    if result:
                        logger.debug(f"Found haplotype classification: {result}")
                        workflow_state["stages"][stage_id]["progress"] = 100
                        workflow_state["stages"][stage_id]["status"] = "complete"
                        workflow_state["complete"] = True
                        workflow_state["found_match"] = True
                        workflow_state["match_stage"] = "haplotype"
                        workflow_state["match_result"] = result
                        return workflow_state
                except Exception as e:
                    logger.error(f"Error in haplotype classification: {e}")
                    workflow_state["stages"][stage_id]["status"] = "error"
                    workflow_state["error"] = (
                        f"Haplotype classification error: {str(e)}"
                    )

            # Mark this stage as complete
            workflow_state["stages"][stage_id]["progress"] = 100
            workflow_state["stages"][stage_id]["status"] = "complete"

        # If no classification found through our methods, try BLAST results as a final fallback
        if not workflow_state.get("found_match", False) and upload_data.blast_df:
            logger.debug(
                "No classification found through workflow methods, trying BLAST fallback"
            )
            try:
                # Convert blast_df back to DataFrame if it's a list of records
                if isinstance(upload_data.blast_df, list):
                    import pandas as pd

                    blast_df = pd.DataFrame(upload_data.blast_df)
                else:
                    blast_df = upload_data.blast_df

                if not blast_df.empty:
                    # Sort by evalue (ascending) and pident (descending) to get best hits
                    blast_df = blast_df.sort_values(
                        ["evalue", "pident"], ascending=[True, False]
                    )
                    top_hit = blast_df.iloc[0]

                    top_evalue = float(top_hit["evalue"])
                    top_aln_length = int(top_hit["aln_length"])
                    top_pident = float(top_hit["pident"])

                    if top_pident >= 90:
                        hit_IDs = top_hit["hit_IDs"]
                        # Convert hit_IDs to a list if it's a string
                        hit_IDs_list = (
                            [hit_IDs] if isinstance(hit_IDs, str) else hit_IDs
                        )

                        # Look up metadata for this hit
                        if meta_dict:
                            meta_df = pd.DataFrame(meta_dict)
                            meta_df_sub = meta_df[
                                meta_df["accession_tag"].isin(hit_IDs_list)
                            ]

                            if not meta_df_sub.empty:
                                top_family = meta_df_sub["familyName"].iloc[0]

                                workflow_state["found_match"] = True
                                workflow_state["match_stage"] = "blast_hit"
                                workflow_state["match_result"] = {
                                    "source": "blast_hit",
                                    "family": top_family,
                                    "closest_match": hit_IDs,
                                    "match_details": f"BLAST hit with {top_pident:.1f}% identity (length {top_aln_length}bp, E-value: {top_evalue})",
                                    "confidence": "High"
                                    if top_pident >= 90 and top_aln_length > 1000
                                    else "Medium"
                                    if top_pident >= 70
                                    else "Low",
                                }

                                logger.debug(
                                    f"Found BLAST-based classification: {top_family}"
                                )
            except Exception as e:
                logger.error(f"Error processing BLAST fallback: {e}")

        # Mark workflow as complete even if no matches were found
        workflow_state["complete"] = True
        return workflow_state

    except Exception as e:
        error_message = str(e)
        logger.error(f"Error in classification workflow: {error_message}")
        logger.exception("Full traceback:")

        workflow_state["error"] = error_message
        workflow_state["complete"] = True
        return workflow_state


def create_classification_card(classification_data):
    """
    Create a card displaying classification results from multiple sources

    Args:
        classification_data: Dictionary containing classification information

    Returns:
        dmc.Paper component with classification information
    """
    from dash_iconify import DashIconify
    import dash_mantine_components as dmc

    if not classification_data:
        return None

    source = classification_data.get("source", "Unknown")
    family = classification_data.get("family")
    navis = classification_data.get("navis")
    haplotype = classification_data.get("haplotype")
    # TODO: update this to be the accession_display (accession_tag and version_tag)
    closest_match = classification_data.get("closest_match")
    match_details = classification_data.get("match_details")
    confidence = classification_data.get("confidence", "Low")

    source_color = source_colors.get(source, "gray")
    confidence_color = confidence_colors.get(confidence, "gray")
    confidence_icon = confidence_icons.get(confidence, "mdi:shield-outline")

    # Create list of classification details
    details = []

    if confidence:
        details.append(
            dmc.Group(
                [
                    dmc.Text(f"Confidence: {confidence}", fw=700, size="lg"),
                    dmc.ThemeIcon(
                        DashIconify(icon=confidence_icon, width=16),
                        size="md",
                        variant="light",
                        color=confidence_color,
                    ),
                ],
                pos="right",
            ),
        )

    if match_details:
        details.append(
            dmc.Group(
                [
                    dmc.Badge(source.replace("_", " ").title(), color=source_color),
                    dmc.Text(match_details, c="dimmed", size="sm"),
                ],
                pos="apart",
            )
        )

    if closest_match and confidence != "Low":
        if source == "exact":
            closest_match_text = f"Exact match to {closest_match}"
        elif source == "contained":
            closest_match_text = f"Contained in {closest_match}"
        elif source == "similar":
            closest_match_text = f"Similar to {closest_match}"
        else:
            closest_match_text = f"Closest match: {closest_match}"
        details.append(
            dmc.Group(
                [
                    dmc.Text(closest_match_text, fw=700, size="lg"),
                ],
                pos="apart",
            )
        )

    if family:
        if isinstance(family, dict) and "family" in family:
            family = family["family"]

        details.append(
            dmc.Group(
                [
                    dmc.Badge(source.replace("_", " ").title(), color=source_color)
                    if source
                    not in ["exact", "contained", "similar", "blast_hit", "hmmsearch"]
                    else None,
                    dmc.Text("Family:", fw=700),
                    dmc.Text(family),
                ],
                pos="apart",
            )
        )

    if navis and confidence != "Low":
        details.append(
            dmc.Group(
                [
                    dmc.Badge(source.replace("_", " ").title(), color=source_color)
                    if source
                    not in ["exact", "contained", "similar", "blast_hit", "hmmsearch"]
                    else None,
                    dmc.Text("Navis:", fw=700),
                    dmc.Text(navis),
                ],
                pos="apart",
            )
        )

    if haplotype and confidence == "High":
        details.append(
            dmc.Group(
                [
                    dmc.Badge(source.replace("_", " ").title(), color=source_color)
                    if source
                    not in ["exact", "contained", "similar", "blast_hit", "hmmsearch"]
                    else None,
                    dmc.Text("Haplotype:", fw=700),
                    dmc.Text(haplotype),
                ],
                pos="apart",
            )
        )

    # Create card
    return dmc.Paper(
        children=[
            *details,
        ],
        p="md",
        withBorder=True,
        shadow="sm",
        radius="md",
        style={
            "marginBottom": "1rem",
            "width": "fit-content",
            "maxWidth": "100%",
            "display": "inline-block",
        },
    )


def create_classification_output(sequence_results, workflow_state=None):
    """Create the classification output component"""
    import dash_html_components as html
    import dash_mantine_components as dmc

    # Extract classification data
    classification_data = sequence_results.get("classification")
    classification_title = dmc.Title(
        "Classification Results",
        order=2,
        style={"marginTop": "15px", "marginBottom": "20px"},
    )

    if classification_data:
        return html.Div(
            [
                classification_title,
                create_classification_card(classification_data),
            ]
        )
    else:
        # Check if workflow is still running
        if workflow_state and not workflow_state.get("complete", False):
            # Calculate progress from workflow state
            progress = 0
            current_stage_text = "Starting classification..."

            if workflow_state.get("current_stage_idx") is not None:
                try:
                    stage_idx = int(workflow_state.get("current_stage_idx", 0))
                    total_stages = 6  # Number of workflow stages

                    # Get current stage progress
                    current_stage = workflow_state.get("current_stage")
                    stages_dict = workflow_state.get("stages", {})

                    if current_stage and current_stage in stages_dict:
                        stage_data = stages_dict[current_stage]
                        stage_progress = (
                            stage_data.get("progress", 0)
                            if isinstance(stage_data, dict)
                            else 0
                        )
                    else:
                        stage_progress = 0

                    # Calculate overall progress
                    progress = int(
                        (stage_idx / total_stages) * 100
                        + (stage_progress / total_stages)
                    )
                    progress = max(0, min(100, progress))
                    # get stage label from WORKFLOW_STAGES
                    stage_labels = {
                        stage["id"]: stage["label"] for stage in WORKFLOW_STAGES
                    }
                    current_stage_text = stage_labels.get(
                        current_stage,
                        f"Processing {current_stage}"
                        if current_stage
                        else "Running classification...",
                    )

                except (ValueError, ZeroDivisionError, TypeError):
                    progress = 0

            # Handle case where workflow started but current_stage info is missing
            if not current_stage_text or current_stage_text == "Processing None":
                current_stage_text = "Running comprehensive classification..."

            # Workflow is still running - show progress bar and loader
            return html.Div(
                [
                    classification_title,
                    dmc.Stack(
                        [
                            dmc.Group(
                                [
                                    dmc.Loader(size="sm", color="blue"),
                                    dmc.Text(
                                        "Classification In Progress",
                                        size="lg",
                                        fw=500,
                                        c="blue",
                                    ),
                                ],
                                gap="md",
                                align="center",
                            ),
                            dmc.Progress(
                                value=progress,
                                color="blue",
                                size="lg",
                                animated=True,
                                striped=True,
                                style={"width": "100%"},
                            ),
                            dmc.Text(
                                current_stage_text, size="sm", c="dimmed", ta="center"
                            ),
                        ],
                        gap="sm",
                    ),
                ]
            )
        else:
            # Workflow is complete but no classification available
            return html.Div(
                [
                    classification_title,
                    dmc.Alert(
                        title="No Classification Available",
                        children="Could not classify this sequence with any available method.",
                        color="yellow",
                        variant="light",
                    ),
                ]
            )<|MERGE_RESOLUTION|>--- conflicted
+++ resolved
@@ -22,11 +22,8 @@
     write_multi_fasta,
     create_tmp_fasta_dir,
     load_fasta_to_dict,
-<<<<<<< HEAD
     clean_sequence,
-=======
     generate_md5_hash,
->>>>>>> 28795b8f
 )
 from src.database.sql_manager import fetch_ships
 from Bio import SeqIO
@@ -194,25 +191,43 @@
         if not sequences:
             logger.error("No sequences found in FASTA file")
             return None
-        # Get all sequences from the file (as a list)
-        sequence_list = list(sequences.values())
-    else:
-        # If fasta is not a file path, treat it as a sequence string
-        logger.debug(f"Treating input as sequence string, length: {len(fasta)}")
-        sequence_list = [fasta]
-
-<<<<<<< HEAD
-    if not sequence_list:
-        logger.error("No sequence provided")
-        return None
-=======
+        sequence = list(sequences.values())[0]
+
     # Normalize sequence by removing whitespace and making uppercase
     clean_sequence = "".join(sequence.upper().split())
     sequence_hash = generate_md5_hash(clean_sequence)
     logger.debug(
         f"Query sequence hash: {sequence_hash} (sequence length: {len(clean_sequence)})"
     )
->>>>>>> 28795b8f
+
+    # Calculate hashes for existing sequences, skipping None values
+    existing_hashes = {}
+    skipped_count = 0
+    for acc, seq in zip(existing_ships["accession_tag"], existing_ships["sequence"]):
+        if seq is None:
+            skipped_count += 1
+            logger.warning(f"Skipping null sequence for accession {acc}")
+            continue
+
+        # Normalize sequence the same way
+        clean_db_seq = "".join(seq.upper().split())
+        existing_hashes[generate_md5_hash(clean_db_seq)] = acc
+
+    if skipped_count > 0:
+        logger.warning(f"Skipped {skipped_count} sequences due to null values")
+
+    logger.debug(f"Compared against {len(existing_hashes)} valid sequences")
+    match = existing_hashes.get(sequence_hash)
+    if match:
+        logger.debug(f"Found exact hash match: {match}")
+    else:
+        # If fasta is not a file path, treat it as a sequence string
+        logger.debug(f"Treating input as sequence string, length: {len(fasta)}")
+        sequence_list = [fasta]
+
+    if not sequence_list:
+        logger.error("No sequence provided")
+        return None
 
     # generate md5 for query sequence(s)
     query_md5 = {}
@@ -232,7 +247,6 @@
             continue
         query_md5[seq] = md5_hash
 
-<<<<<<< HEAD
     # collect existing md5 in dict
     # Create reverse mapping: md5 -> accession_display (includes version)
     existing_hashes = {}
@@ -259,11 +273,6 @@
             f"Calculated MD5 for {len(sequences_without_md5)} sequences on-the-fly"
         )
     logger.debug(f"Query MD5 hashes: {list(query_md5.values())}")
-=======
-        # Normalize sequence the same way
-        clean_db_seq = "".join(seq.upper().split())
-        existing_hashes[generate_md5_hash(clean_db_seq)] = acc
->>>>>>> 28795b8f
 
     # Check if query hash exists in database
     for seq, md5 in query_md5.items():
