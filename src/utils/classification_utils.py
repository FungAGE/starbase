--- conflicted
+++ resolved
@@ -202,67 +202,62 @@
 
     logger.info(f"Checking for contained matches (query length: {query_len})")
 
-<<<<<<< HEAD
     # ruff: noqa
-=======
->>>>>>> 23abddcc
-    with (
-        tempfile.NamedTemporaryFile(mode="w", suffix=".fasta") as query_file,
-        tempfile.NamedTemporaryFile(mode="w", suffix=".fasta") as ref_file,
-    ):
-        logger.debug("Writing query sequence to temporary file")
-        query_file.write(f">query\n{sequence}\n")
-        query_file.flush()
-
-        ref_count = 0
-        logger.debug("Writing reference sequences to temporary file")
-        for _, row in existing_ships.iterrows():
-            if row["sequence"] is not None and len(row["sequence"]) >= query_len:
-                ref_file.write(f">{row['accession_tag']}\n{row['sequence']}\n")
-                ref_count += 1
-        ref_file.flush()
-        logger.info(f"Written {ref_count} reference sequences for comparison")
-
-        logger.info("Running minimap2 alignment")
-        cmd = f"minimap2 -c --cs -t 1 {ref_file.name} {query_file.name}"
-        result = subprocess.run(cmd, shell=True, capture_output=True, text=True)
-
-        if result.returncode != 0:
-            logger.error(f"minimap2 failed with error: {result.stderr}")
-            return None
-
-        alignment_count = 0
-        for line in result.stdout.splitlines():
-            alignment_count += 1
-            fields = line.split("\t")
-            if len(fields) < 10:
-                continue
-
-            ref_name = fields[5]
-            matches = int(fields[9])
-            align_length = int(fields[10])
-
-            coverage = align_length / query_len
-            identity = matches / align_length
-
-            if coverage >= min_coverage and identity >= min_identity:
-                logger.info(
-                    f"Found containing match: {ref_name} "
-                    f"(coverage: {coverage:.2f}, identity: {identity:.2f})"
-                )
-                containing_matches.append(
-                    (
-                        identity * coverage,  # score for sorting
-                        len(
-                            existing_ships[existing_ships["accession_tag"] == ref_name][
-                                "sequence"
-                            ].iloc[0]
-                        ),  # length for tiebreaking
-                        ref_name,
+    with tempfile.NamedTemporaryFile(mode="w", suffix=".fasta") as query_file:
+        with tempfile.NamedTemporaryFile(mode="w", suffix=".fasta") as ref_file:
+            logger.debug("Writing query sequence to temporary file")
+            query_file.write(f">query\n{sequence}\n")
+            query_file.flush()
+
+            ref_count = 0
+            logger.debug("Writing reference sequences to temporary file")
+            for _, row in existing_ships.iterrows():
+                if row["sequence"] is not None and len(row["sequence"]) >= query_len:
+                    ref_file.write(f">{row['accession_tag']}\n{row['sequence']}\n")
+                    ref_count += 1
+            ref_file.flush()
+            logger.info(f"Written {ref_count} reference sequences for comparison")
+
+            logger.info("Running minimap2 alignment")
+            cmd = f"minimap2 -c --cs -t 1 {ref_file.name} {query_file.name}"
+            result = subprocess.run(cmd, shell=True, capture_output=True, text=True)
+
+            if result.returncode != 0:
+                logger.error(f"minimap2 failed with error: {result.stderr}")
+                return None
+
+            alignment_count = 0
+            for line in result.stdout.splitlines():
+                alignment_count += 1
+                fields = line.split("\t")
+                if len(fields) < 10:
+                    continue
+
+                ref_name = fields[5]
+                matches = int(fields[9])
+                align_length = int(fields[10])
+
+                coverage = align_length / query_len
+                identity = matches / align_length
+
+                if coverage >= min_coverage and identity >= min_identity:
+                    logger.info(
+                        f"Found containing match: {ref_name} "
+                        f"(coverage: {coverage:.2f}, identity: {identity:.2f})"
                     )
-                )
-
-        logger.info(f"Processed {alignment_count} alignments from minimap2")
+                    containing_matches.append(
+                        (
+                            identity * coverage,  # score for sorting
+                            len(
+                                existing_ships[
+                                    existing_ships["accession_tag"] == ref_name
+                                ]["sequence"].iloc[0]
+                            ),  # length for tiebreaking
+                            ref_name,
+                        )
+                    )
+
+            logger.info(f"Processed {alignment_count} alignments from minimap2")
 
     # Sort by score descending, then by length descending
     if containing_matches:
