<<<<<<< HEAD
=======
import re
import warnings
from src.config.logging import get_logger
>>>>>>> b9a3093d
from io import StringIO
import base64
import pandas as pd
from Bio.SeqRecord import SeqRecord
from Bio.Seq import Seq
from Bio.SeqUtils import nt_search
from Bio import SeqIO
from dash import html
import dash_mantine_components as dmc
from typing import Dict
import os
<<<<<<< HEAD
import tempfile
import re
=======
import uuid

from src.config.cache import cache_dir
>>>>>>> b9a3093d

from src.config.logging import get_logger

logger = get_logger(__name__)


def clean_sequence(seq):
    valid_nucleotides = {"A", "T", "C", "G"}
    seq = re.sub(r"\(.*?\)", "", seq)
    seq = seq.upper()
    if all(nuc in valid_nucleotides for nuc in seq):
        return seq
    else:
        return None


def clean_lines(queries):
    try:
        cleaned_seq = ""
        for query in queries:
            cleaned_seq += re.sub("[^A-Za-z]", "", str(query))

        return cleaned_seq
    except Exception as e:
        logger.error(f"Error cleaning lines: {e}")
        return None


def guess_seq_type(query_seq):
    nucl_char = set("ATGC")
    prot_char = set("ARNDBCEQZGHILKMFPSTWYV")

    try:
        if query_seq is None:
            logger.error("query_seq is None.")
            return None

        cleaned_seq = clean_lines(query_seq)

        nucl_count = sum(1 for nt in query_seq.upper() if nt in nucl_char)
        prot_count = sum(1 for aa in query_seq.upper() if aa in prot_char)

        query_type = "nucl" if nucl_count >= (0.8 * len(cleaned_seq)) else "prot"
        logger.debug(
            f"Cleaned sequence length: {len(cleaned_seq)}, Sequence type guessed: {query_type}, Nucleotide count: {nucl_count}, Protein count: {prot_count}"
        )

        return query_type
    except Exception as e:
        logger.error(f"Error in guessing sequence type: {e}")
        return None


def check_input(query_text_input, query_file_contents, max_sequences=10):
    """
    Checks the input type and parses the sequences.

    Args:
        query_text_input: Text input
        query_file_contents: Base64-encoded file contents
        max_sequences: Maximum number of sequences to return (default: 10)

    Returns:
        input_type: Type of input (text, file, or both [throws error])
        seq_list: List of dictionaries with sequence metadata
        n_seqs: Number of sequences
        error: Error message (if any)
    """
    error = None
    try:
        if query_text_input in ("", None) and query_file_contents is None:
            raise ValueError(
                "No input provided. Both text and file contents are empty."
            )
        elif query_text_input and query_file_contents:
            logger.warning(
                "Both text input and file contents are provided. Only one will be processed."
            )
            return "both", None, None, error
        elif query_text_input:
            input_type = "text"
            seq_list, n_seqs, error = parse_fasta_from_text(
                query_text_input, max_sequences=max_sequences
            )
            if error and isinstance(error, dmc.Alert) and error.color == "red":
                # Only treat red alerts as errors that should prevent processing
                logger.error(f"Error parsing text input: {error}")
                return None, None, None, error
        elif query_file_contents:
            input_type = "file"
            seq_list, n_seqs, warning_or_error = parse_fasta_from_file(
                query_file_contents, max_sequences=max_sequences
            )

            # Only treat real errors (red alerts) as blocking errors
            if (
                warning_or_error
                and isinstance(warning_or_error, dmc.Alert)
                and warning_or_error.color == "red"
            ):
                logger.error(f"Error parsing file contents: {warning_or_error}")
                return None, None, None, warning_or_error

        # Return early if seq_list is None
        if seq_list is None:
            logger.error("No sequences were parsed")
            return None, None, None, error if error else "No sequences could be parsed"

        # Check sequence type for each sequence in the list
        for seq_data in seq_list:
            seq = seq_data.get("sequence", "")
            seq_type = guess_seq_type(seq)
            if seq_type is None:
                logger.error(
                    f"Error guessing sequence type for {seq_data.get('header', 'unknown')}"
                )
                return None, None, None, error
            seq_data["type"] = seq_type  # Set the type in the seq_data dictionary

        # Check if all sequences are the same type
        seq_types = set(seq_data.get("type") for seq_data in seq_list)
        if len(seq_types) > 1:
            error_msg = "Sequences are of different types"
            logger.error(error_msg)
            return None, None, None, error_msg
        else:
            seq_type = list(seq_types)[0]
            logger.info(f"All sequences are {seq_type}")

        return input_type, seq_list, n_seqs, error
    except Exception as e:
        logger.error(f"Error in check_input: {e}")
        return None, None, None, str(e)


def load_fasta_to_dict(fasta_input):
    """
    Loads sequence data into a dictionary with headers as keys and sequences as values.

    Parameters:
        fasta_input: One of:
            - A file path to a FASTA file
            - A string containing FASTA-formatted data
            - An iterable of SeqRecord objects

    Returns:
        dict: Dictionary mapping sequence IDs to sequence strings
    """
    if isinstance(fasta_input, str):
        if os.path.isfile(fasta_input):
            return {
                record.id: str(record.seq)
                for record in SeqIO.parse(fasta_input, "fasta")
            }
        else:
            fasta_io = StringIO(fasta_input)
            return {
                record.id: str(record.seq) for record in SeqIO.parse(fasta_io, "fasta")
            }
    else:
        return {record.id: str(record.seq) for record in fasta_input}


def find_start_codons(seq):
    """
    Finds the start codon positions (ATG) in the nucleotide sequence.
    Returns the first start codon position or None if not found.
    """
    start_codon = "ATG"
    start_positions = nt_search(str(seq), start_codon)[1:]  # Skip the sequence itself

    if start_positions:
        return start_positions[0]
    return None


def translate_seq(seq):
    """
    Translate the nucleotide sequence in three forward and three reverse frames.
    """
    s = Seq(seq)
    frames = []
    for phase in range(3):
        fwd = s[phase:].translate(to_stop=False)
        rev = s.reverse_complement()[phase:].translate(to_stop=False)
        frames.append(fwd)
        frames.append(rev)
    return frames


def find_longest_orf(aa_seq, min_length=50):
    """
    Finds the longest ORF in the translated amino acid sequence, ignoring stretches of 'X'.
    """
    longest_orf = ""
    current_orf = []

    for aa in aa_seq:
        if aa == "*":
            orf = "".join(current_orf)
            if (
                len(orf) >= min_length
                and "X" not in orf
                and len(orf) > len(longest_orf)
            ):
                longest_orf = orf
            current_orf = []
        else:
            current_orf.append(aa)

    # In case there's an ORF at the end of the sequence
    orf = "".join(current_orf)
    if len(orf) >= min_length and "X" not in orf and len(orf) > len(longest_orf):
        longest_orf = orf

    return longest_orf


def get_protein_sequence(header, nuc_sequence):
    """
    Translates the nucleotide sequence to protein sequence and writes to a multi-sequence FASTA file.

    Parameters:
        headers (list): List of headers for each protein sequence.
        nuc_sequence (str): The nucleotide sequence to be translated.

    Returns:
        str: The filename of the generated FASTA file.
    """
    unique_id = str(uuid.uuid4())
    protein_output_filename = os.path.join(cache_dir, "tmp", f"{unique_id}.faa")
    protein_seqs = translate_seq(nuc_sequence)

    if protein_seqs is not None:
        if isinstance(protein_seqs, list):
            records = []
            for i, protein_seq in enumerate(protein_seqs):
                new_header = f"{header}_{i}"
                records.append(
                    SeqRecord(Seq(protein_seq), id=new_header, description="")
                )

            SeqIO.write(records, protein_output_filename, "fasta")
        return protein_output_filename
    else:
        return None


def ensure_fasta_header(text, default_header=">query"):
    """
    Ensures that the input contains a valid FASTA header.
    If no header is found, adds a default one.
    """
    lines = text.strip().splitlines()

    if not lines or not lines[0].startswith(">"):
        logger.warning("No FASTA header found. Adding default header.")
        text = default_header + "\n" + text

    return text


def parse_fasta_from_text(text, format="fasta", max_sequences=10):
    """
    Parses a (multi) FASTA sequence from a text string.
    Ensures a valid FASTA header is present.
    Returns a list of dictionaries with sequence metadata, number of sequences parsed, and error message if any.
    """
    seq_list = []
    try:
        if not text or not isinstance(text, str):
            logger.error("Input text is empty or invalid type")
            return (
                None,
                None,
                dmc.Alert(
                    title="Invalid Input",
                    color="yellow",
                    children="Please enter a valid FASTA sequence.",
                ),
            )

        # Ensure proper FASTA format with header
        # only needed for a single sequence text input
        text = ensure_fasta_header(text)

        try:
            fasta_io = StringIO(text)
            sequences = list(SeqIO.parse(fasta_io, format))
        except Exception as e:
            logger.error(f"FASTA parse error: {e}")
            return (
                None,
                None,
                dmc.Alert(
                    title="FASTA Parse Error",
                    color="red",
                    children="Could not parse the input as FASTA format. Please check the sequence format.",
                ),
            )

        if len(sequences) == 0:
            logger.warning("No sequences found in input")
            return (
                None,
                None,
                dmc.Alert(
                    title="Empty Sequence",
                    color="yellow",
                    children="No valid sequence was found in the input.",
                ),
            )

        if len(sequences) > max_sequences:
            logger.warning(
                f"File contains {len(sequences)} sequences, limiting to {max_sequences}"
            )
            sequences = sequences[:max_sequences]

        for seq in sequences:
            seq_type = guess_seq_type(str(seq.seq))
            seq_list.append(
                {
                    "header": seq.id,
                    "sequence": str(seq.seq),
                    "type": seq_type,
                    "processed": False,
                }
            )

        if not seq_list:
            logger.error("Empty sequence(s) after parsing")

            return (
                None,
                None,
                dmc.Alert(
                    title="Empty Sequence",
                    color="yellow",
                    children="The sequence appears to be empty.",
                ),
            )

        return seq_list, len(sequences), None

    except ValueError as ve:
        logger.error(f"Value error in parse_fasta_from_text: {ve}")
        return (
            None,
            None,
            dmc.Alert(
                title="Invalid Format",
                color="red",
                children="The input sequence appears to be incorrectly formatted.",
            ),
        )
    except Exception as e:
        logger.error(f"Unexpected error in parse_fasta_from_text: {str(e)}")
        return (
            None,
            None,
            dmc.Alert(
                title="Error Processing Sequence",
                color="red",
                children=[
                    "An unexpected error occurred while processing the sequence. ",
                    "Please check the format and try again.",
                ],
            ),
        )


def parse_fasta_from_file(contents, max_sequences=10):
    """
    Parses a FASTA file that may contain multiple sequences.
    Returns a list of dictionaries with sequence metadata up to max_sequences.

    Args:
        contents: Base64-encoded file contents
        max_sequences: Maximum number of sequences to return (default: 10)

    Returns:
        List of dictionaries with sequence metadata
        Number of sequences parsed
        Warning/Error message (if any)
    """
    seq_list = []  # Initialize as empty list
    warning = None  # Use warning instead of error for non-critical issues
    n_seqs = 0

    try:
        if not contents:
            logger.warning("No file contents provided")
            return (
                None,
                None,
                dmc.Alert(
                    title="No File Contents",
                    color="yellow",
                    children="Please select a valid FASTA file.",
                ),
            )

        # Validate content format
        if "," not in contents:
            logger.error("Invalid content format")
            return (
                None,
                None,
                dmc.Alert(
                    title="Invalid File Format",
                    color="red",
                    children="The file content appears to be corrupted. Please try uploading again.",
                ),
            )

        split_contents = contents.split(",")
        if len(split_contents) < 2:
            logger.error("Invalid content split")
            return (
                None,
                None,
                dmc.Alert(
                    title="Invalid File Format",
                    color="red",
                    children="The file content is not in the expected format.",
                ),
            )

        # file_type = split_contents[0].strip()
        sequence = "".join(split_contents[1:])

        try:
            decoded_sequence = base64.b64decode(sequence).decode("utf-8")
        except Exception as e:
            logger.error(f"Base64 decode error: {e}")
            return (
                None,
                None,
                dmc.Alert(
                    title="Decoding Error",
                    color="red",
                    children="Could not decode the file contents. Please ensure you're uploading a valid FASTA file.",
                ),
            )

        fasta_io = StringIO(decoded_sequence)
        try:
            sequences = list(SeqIO.parse(fasta_io, "fasta"))
        except Exception as e:
            logger.error(f"FASTA parse error: {e}")
            return (
                None,
                None,
                dmc.Alert(
                    title="FASTA Parse Error",
                    color="red",
                    children="Could not parse the file as FASTA format. Please check the file format.",
                ),
            )

        n_seqs = len(sequences)
        if n_seqs == 0:
            logger.warning("No sequences found in file")
            return (
                None,
                None,
                dmc.Alert(
                    title="Empty FASTA File",
                    color="yellow",
                    children="No sequences were found in the uploaded file.",
                ),
            )

        # Limit number of sequences - but set a WARNING not an error
        if n_seqs > max_sequences:
            logger.warning(
                f"File contains {n_seqs} sequences, limiting to {max_sequences}"
            )
            sequences = sequences[:max_sequences]
            warning = f"Only the first {max_sequences} sequences will be processed."

        # Process sequences
        for seq in sequences:
            seq_type = guess_seq_type(str(seq.seq))
            seq_list.append(
                {
                    "header": seq.id,
                    "sequence": str(seq.seq),
                    "type": seq_type,
                    "processed": False,
                }
            )

        # If we reach this point with sequences processed successfully, return them
        # Make sure to use a yellow alert for warnings so they aren't treated as errors
        if warning:
            warning_alert = dmc.Alert(
                title="Sequence Limit Applied",
                color="yellow",
                variant="light",
                children=warning,
            )
            return seq_list, n_seqs, warning_alert

        return seq_list, n_seqs, None

    except Exception as e:
        logger.error(f"Unexpected error in parse_fasta_from_file: {str(e)}")
        return (
            None,
            None,
            dmc.Alert(
                title="Error Processing File",
                color="red",
                children=[
                    "An unexpected error occurred while processing the file. ",
                    "Please try refreshing the page and uploading again.",
                ],
            ),
        )


def parse_gff(contents, filename):
    """
    Parses a GFF file from base64-encoded contents and returns a brief summary.
    """
    try:
        content_type, content_string = contents.split(",")
        decoded = base64.b64decode(content_string)

        # Assuming GFF is tab-separated
        gff = pd.read_csv(StringIO(decoded.decode("utf-8")), sep="\t")

        nanno = len(gff)
        logger.info(f"Parsed {nanno} annotations from {filename}")
        return [
            html.Div(
                [
                    html.H6(f"File name: {filename}"),
                    html.H6(f"Number of annotations: {nanno}"),
                ]
            )
        ]

    except Exception as e:
        logger.error(f"Error parsing GFF file {filename}: {e}")
        return [
            html.Div(
                [
                    html.H6(f"File name: {filename}"),
                    html.H6("Error parsing GFF file."),
                ]
            )
        ]


def parse_fasta(contents, filename):
    """
    Parses a multi-sequence FASTA file and returns a brief summary of sequences.
    """
    try:
        sequences = SeqIO.parse(StringIO(contents), "fasta")
        records = []
        nseq = 0

        for sequence in sequences:
            records.append({"ID": sequence.id, "Sequence": str(sequence.seq)})
            nseq += 1

        logger.info(f"Parsed {nseq} sequences from {filename}")
        return [
            html.Div(
                [
                    html.H6(f"File name: {filename}"),
                    html.H6(f"Number of sequences: {nseq}"),
                ]
            )
        ]

    except Exception as e:
        logger.error(f"Error parsing FASTA file {filename}: {e}")
        return [
            html.Div(
                [
                    html.H6(f"File name: {filename}"),
                    html.H6("Error parsing FASTA file."),
                ]
            )
        ]


def clean_shipID(s):
    return re.sub(
        r"_(\d)",
        "",
        re.sub(
            "-Captain_.*",
            "",
            s.replace("|-", "").replace("|+", "").replace("|", "").replace("fam_", "_"),
        ),
    )


def clean_contigIDs(string):
    """Removing omes from contigIDs."""
    if string is None:
        return None
    else:
        parts = string.split("_", 1)
        if len(parts) > 1:
            prefix = parts[0]
            suffix = parts[1]
            if 7 <= len(prefix) <= 9:
                return suffix
            else:
                return string


def create_ncbi_style_header(row):
    try:
        clean_contig = clean_contigIDs(row["contigID"])
        return (
            f">{row['accession_tag']} "
            f"[organism={row['name']}] "
            f"[lineage=Fungi; {row['order']}; {row['family']}] "
            f"[location={clean_contig}:{row['elementBegin']}-{row['elementEnd']}] "
            + (
                f"[assembly={row['assembly_accession']}] "
                if row["assembly_accession"]
                else ""
            )
            + f"[family={row['familyName']}]"
        )
    except Exception as e:
        logger.warning(
            f"Failed to create NCBI-style header for {row.get('accession_tag', 'unknown')}: {str(e)}"
        )
        return None


def write_temp_fasta(header, sequence):
    """Write a temporary FASTA file."""
    import os
    import uuid
    from src.config.cache import cache_dir

    try:
        cleaned_query_seq = SeqRecord(Seq(sequence), id=header, description="")
        unique_id = str(uuid.uuid4())
        tmp_query_fasta = os.path.join(cache_dir, "tmp", f"{unique_id}.fa")

        SeqIO.write(cleaned_query_seq, tmp_query_fasta, "fasta")
        logger.debug(f"Temporary FASTA file written: {tmp_query_fasta}")
        return tmp_query_fasta
    except Exception as e:
        logger.error(f"Error writing temporary FASTA: {e}")
        return None


def write_fasta(sequences: Dict[str, str], fasta_path: str):
    """Write a FASTA file from a dictionary of sequences.

    Args:
        sequences: Dictionary mapping sequence names to sequences
        fasta_path: Path to output FASTA file
    """
    with open(fasta_path, "w") as fasta_file:
        for name, sequence in sequences.items():
            fasta_file.write(f">{name}\n{sequence}\n")


def write_multi_fasta(sequences, fasta_path, sequence_col, id_col):
    records = []
    for idx, row in sequences.iterrows():
        name = row[id_col] if id_col else str(idx)
        sequence = row[sequence_col]
        records.append(
            SeqRecord(
                Seq(sequence),
                id=str(name),  # ensure ID is string
                description="",
            )
        )

    # Write to temporary file
    SeqIO.write(records, fasta_path, "fasta")
    logger.debug(f"Combined FASTA file written: {fasta_path}")


def write_combined_fasta(
    new_sequence: str,
    existing_sequences: pd.DataFrame,
    fasta_path: str,
    sequence_col: str = "sequence",
    id_col: str = None,
) -> str:
    """Write a temporary FASTA file combining new sequence with existing sequences.

    Args:
        new_sequence: New sequence to classify
        existing_sequences: DataFrame containing existing sequences
        sequence_col: Name of column containing sequences
        id_col: Name of column to use as sequence IDs. If None, uses DataFrame index

    Returns:
        str: Path to temporary FASTA file
    """
    try:
        records = []

        records.append(
            SeqRecord(Seq(new_sequence), id="query_sequence", description="")
        )

        write_multi_fasta(existing_sequences, fasta_path, sequence_col, id_col)

    except Exception as e:
        logger.error(f"Error writing combined FASTA: {e}")
        return None


def create_tmp_fasta_dir(fasta: str, existing_ships: pd.DataFrame) -> str:
    """Create a temporary directory for FASTA files."""
    import os

    # load sequence from fasta file
    fasta_sequences = load_fasta_to_dict(fasta)

    # append existing sequences to dict
    if existing_ships is not None and not existing_ships.empty:
        sequences = {
            **fasta_sequences,
            **dict(zip(existing_ships["accession_tag"], existing_ships["sequence"])),
        }
    else:
        sequences = fasta_sequences

    # save each as a fasta file in a temporary directory
    unique_id = str(uuid.uuid4())
    tmp_fasta_dir = os.path.join(cache_dir, "tmp", f"{unique_id}")
    for seq_id, seq in sequences.items():
        tmp_fasta = os.path.join(tmp_fasta_dir, f"{seq_id}.fa")
        write_fasta({seq_id: seq}, tmp_fasta)
    logger.debug(f"Created temporary dir for FASTA files: {tmp_fasta_dir}")
    return tmp_fasta_dir<|MERGE_RESOLUTION|>--- conflicted
+++ resolved
@@ -1,10 +1,3 @@
-<<<<<<< HEAD
-=======
-import re
-import warnings
-from src.config.logging import get_logger
->>>>>>> b9a3093d
-from io import StringIO
 import base64
 import pandas as pd
 from Bio.SeqRecord import SeqRecord
@@ -15,14 +8,11 @@
 import dash_mantine_components as dmc
 from typing import Dict
 import os
-<<<<<<< HEAD
 import tempfile
 import re
-=======
 import uuid
 
 from src.config.cache import cache_dir
->>>>>>> b9a3093d
 
 from src.config.logging import get_logger
 
