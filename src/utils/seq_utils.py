import re
import tempfile
from io import StringIO
import base64
import pandas as pd
from Bio.SeqRecord import SeqRecord
from Bio.Seq import Seq
from Bio.SeqUtils import nt_search
from Bio import SeqIO
from dash import html
import dash_mantine_components as dmc
from typing import Dict
import os
from src.config.logging import get_logger

logger = get_logger(__name__)


def clean_sequence(seq):
<<<<<<< HEAD
    if seq is None:
        return None

    # Remove any content within parentheses
    seq = re.sub(r"\(.*?\)", "", seq)
    seq = seq.upper()

    # Remove any non-nucleotide characters (keep IUPAC codes)
    valid_nucleotides = {
        "A",
        "T",
        "C",
        "G",
        "N",
        "R",
        "Y",
        "S",
        "W",
        "K",
        "M",
        "B",
        "D",
        "H",
        "V",
    }
    cleaned_seq = "".join(nuc for nuc in seq if nuc in valid_nucleotides)

    # Return the cleaned sequence if it's not empty
    if cleaned_seq:
        return cleaned_seq
=======
    # all valid DNA nucleotides including ambiguous ones
    valid_nucleotides = {
        "A",
        "T",
        "C",
        "G",
        "R",
        "Y",
        "M",
        "W",
        "S",
        "K",
        "N",
        "B",
        "D",
        "H",
        "V",
    }

    # Remove anything in parentheses and convert to uppercase
    seq = re.sub(r"\(.*?\)", "", seq)
    seq = seq.upper()

    # Check if all characters are valid nucleotides
    if all(nuc in valid_nucleotides for nuc in seq):
        return seq
>>>>>>> 28795b8f
    else:
        return None


def generate_md5_hash(seq):
    import hashlib

    return hashlib.md5(seq.encode()).hexdigest()


def clean_lines(queries):
    try:
        cleaned_seq = ""
        for query in queries:
            cleaned_seq += re.sub("[^A-Za-z]", "", str(query))

        return cleaned_seq
    except Exception as e:
        logger.error(f"Error cleaning lines: {e}")
        return None


def guess_seq_type(query_seq):
    nucl_char = set("ATGC")
    prot_char = set("ARNDBCEQZGHILKMFPSTWYV")

    try:
        if query_seq is None:
            logger.error("query_seq is None.")
            return None

        cleaned_seq = clean_lines(query_seq)

        nucl_count = sum(1 for nt in query_seq.upper() if nt in nucl_char)
        prot_count = sum(1 for aa in query_seq.upper() if aa in prot_char)

        query_type = "nucl" if nucl_count >= (0.8 * len(cleaned_seq)) else "prot"
        logger.debug(
            f"Cleaned sequence length: {len(cleaned_seq)}, Sequence type guessed: {query_type}, Nucleotide count: {nucl_count}, Protein count: {prot_count}"
        )

        return query_type
    except Exception as e:
        logger.error(f"Error in guessing sequence type: {e}")
        return None


def check_input(query_text_input, query_file_contents, max_sequences=10):
    """
    Checks the input type and parses the sequences.

    Args:
        query_text_input: Text input
        query_file_contents: Base64-encoded file contents
        max_sequences: Maximum number of sequences to return (default: 10)

    Returns:
        input_type: Type of input (text, file, or both [throws error])
        seq_list: List of dictionaries with sequence metadata
        n_seqs: Number of sequences
        error: Error message (if any)
    """
    error = None
    try:
        if query_text_input in ("", None) and query_file_contents is None:
            raise ValueError(
                "No input provided. Both text and file contents are empty."
            )
        elif query_text_input and query_file_contents:
            logger.warning(
                "Both text input and file contents are provided. Only one will be processed."
            )
            return "both", None, None, error
        elif query_text_input:
            input_type = "text"
            seq_list, n_seqs, error = parse_fasta_from_text(
                query_text_input, max_sequences=max_sequences
            )
            if error and isinstance(error, dmc.Alert) and error.color == "red":
                # Only treat red alerts as errors that should prevent processing
                logger.error(f"Error parsing text input: {error}")
                return None, None, None, error
        elif query_file_contents:
            input_type = "file"
            seq_list, n_seqs, warning_or_error = parse_fasta_from_file(
                query_file_contents, max_sequences=max_sequences
            )

            # Only treat real errors (red alerts) as blocking errors
            if (
                warning_or_error
                and isinstance(warning_or_error, dmc.Alert)
                and warning_or_error.color == "red"
            ):
                logger.error(f"Error parsing file contents: {warning_or_error}")
                return None, None, None, warning_or_error

        # Return early if seq_list is None
        if seq_list is None:
            logger.error("No sequences were parsed")
            return None, None, None, error if error else "No sequences could be parsed"

        # Check sequence type for each sequence in the list
        for seq_data in seq_list:
            seq = seq_data.get("sequence", "")
            seq_type = guess_seq_type(seq)
            if seq_type is None:
                logger.error(
                    f"Error guessing sequence type for {seq_data.get('header', 'unknown')}"
                )
                return None, None, None, error
            seq_data["type"] = seq_type  # Set the type in the seq_data dictionary

        # Check if all sequences are the same type
        seq_types = set(seq_data.get("type") for seq_data in seq_list)
        if len(seq_types) > 1:
            error_msg = "Sequences are of different types"
            logger.error(error_msg)
            return None, None, None, error_msg
        else:
            seq_type = list(seq_types)[0]
            logger.debug(f"All sequences are {seq_type}")

        return input_type, seq_list, n_seqs, error
    except Exception as e:
        logger.error(f"Error in check_input: {e}")
        return None, None, None, str(e)


def load_fasta_to_dict(fasta_input):
    """
    Loads sequence data into a dictionary with headers as keys and sequences as values.

    Parameters:
        fasta_input: One of:
            - A file path to a FASTA file
            - A string containing FASTA-formatted data
            - An iterable of SeqRecord objects

    Returns:
        dict: Dictionary mapping sequence IDs to sequence strings
    """
    if isinstance(fasta_input, str):
        if os.path.isfile(fasta_input):
            return {
                record.id: str(record.seq)
                for record in SeqIO.parse(fasta_input, "fasta")
            }
        else:
            fasta_io = StringIO(fasta_input)
            return {
                record.id: str(record.seq) for record in SeqIO.parse(fasta_io, "fasta")
            }
    else:
        return {record.id: str(record.seq) for record in fasta_input}


def find_start_codons(seq):
    """
    Finds the start codon positions (ATG) in the nucleotide sequence.
    Returns the first start codon position or None if not found.
    """
    start_codon = "ATG"
    start_positions = nt_search(str(seq), start_codon)[1:]  # Skip the sequence itself

    if start_positions:
        return start_positions[0]
    return None


def translate_seq(seq):
    """
    Translate the nucleotide sequence in three forward and three reverse frames.
    """
    s = Seq(seq)
    frames = []
    for phase in range(3):
        fwd = s[phase:].translate(to_stop=False)
        rev = s.reverse_complement()[phase:].translate(to_stop=False)
        frames.append(fwd)
        frames.append(rev)
    return frames


def find_longest_orf(aa_seq, min_length=50):
    """
    Finds the longest ORF in the translated amino acid sequence, ignoring stretches of 'X'.
    """
    longest_orf = ""
    current_orf = []

    for aa in aa_seq:
        if aa == "*":
            orf = "".join(current_orf)
            if (
                len(orf) >= min_length
                and "X" not in orf
                and len(orf) > len(longest_orf)
            ):
                longest_orf = orf
            current_orf = []
        else:
            current_orf.append(aa)

    # In case there's an ORF at the end of the sequence
    orf = "".join(current_orf)
    if len(orf) >= min_length and "X" not in orf and len(orf) > len(longest_orf):
        longest_orf = orf

    return longest_orf


def get_protein_sequence(header, nuc_sequence):
    """
    Translates the nucleotide sequence to protein sequence and writes to a multi-sequence FASTA file.

    Parameters:
        headers (list): List of headers for each protein sequence.
        nuc_sequence (str): The nucleotide sequence to be translated.

    Returns:
        str: The filename of the generated FASTA file.
    """
    protein_output_filename = tempfile.NamedTemporaryFile(
        suffix=".faa", delete=False
    ).name
    protein_seqs = translate_seq(nuc_sequence)

    if protein_seqs is not None:
        if isinstance(protein_seqs, list):
            records = []
            for i, protein_seq in enumerate(protein_seqs):
                new_header = f"{header}_{i}"
                records.append(
                    SeqRecord(Seq(protein_seq), id=new_header, description="")
                )

            SeqIO.write(records, protein_output_filename, "fasta")
        return protein_output_filename
    else:
        return None


def ensure_fasta_header(text, default_header=">query"):
    """
    Ensures that the input contains a valid FASTA header.
    If no header is found, adds a default one.
    """
    lines = text.strip().splitlines()

    if not lines or not lines[0].startswith(">"):
        logger.warning("No FASTA header found. Adding default header.")
        text = default_header + "\n" + text

    return text


def seq_processing_error_alert(error):
    return dmc.Alert(
        title="Error Processing Sequence",
        children=error,
        color="red",
        variant="filled",
    )


def parse_fasta_from_text(text, format="fasta", max_sequences=10):
    """
    Parses a (multi) FASTA sequence from a text string.
    Ensures a valid FASTA header is present.
    Returns a list of dictionaries with sequence metadata, number of sequences parsed, and error message if any.
    """
    seq_list = []
    try:
        if not text or not isinstance(text, str):
            logger.error("Input text is empty or invalid type")
            return (
                None,
                None,
                dmc.Alert(
                    title="Invalid Input",
                    color="yellow",
                    children="Please enter a valid FASTA sequence.",
                ),
            )

        # Ensure proper FASTA format with header
        # only needed for a single sequence text input
        text = ensure_fasta_header(text)

        try:
            fasta_io = StringIO(text)
            sequences = list(SeqIO.parse(fasta_io, format))
        except Exception as e:
            logger.error(f"FASTA parse error: {e}")
            return (
                None,
                None,
                dmc.Alert(
                    title="FASTA Parse Error",
                    color="red",
                    children="Could not parse the input as FASTA format. Please check the sequence format.",
                ),
            )

        if len(sequences) == 0:
            logger.warning("No sequences found in input")
            return (
                None,
                None,
                dmc.Alert(
                    title="Empty Sequence",
                    color="yellow",
                    children="No valid sequence was found in the input.",
                ),
            )

        if len(sequences) > max_sequences:
            logger.warning(
                f"File contains {len(sequences)} sequences, limiting to {max_sequences}"
            )
            sequences = sequences[:max_sequences]

        for seq in sequences:
            seq_type = guess_seq_type(str(seq.seq))
            seq_list.append(
                {
                    "header": seq.id,
                    "sequence": str(seq.seq),
                    "type": seq_type,
                    "processed": False,
                }
            )

        if not seq_list:
            logger.error("Empty sequence(s) after parsing")

            return (
                None,
                None,
                dmc.Alert(
                    title="Empty Sequence",
                    color="yellow",
                    children="The sequence appears to be empty.",
                ),
            )

        return seq_list, len(sequences), None

    except ValueError as ve:
        logger.error(f"Value error in parse_fasta_from_text: {ve}")
        return (
            None,
            None,
            dmc.Alert(
                title="Invalid Format",
                color="red",
                children="The input sequence appears to be incorrectly formatted.",
            ),
        )
    except Exception as e:
        logger.error(f"Unexpected error in parse_fasta_from_text: {str(e)}")
        return (
            None,
            None,
            seq_processing_error_alert(
                "An unexpected error occurred while processing the sequence. "
                "Please check the format and try again."
            ),
        )


def parse_fasta_from_file(contents, max_sequences=10):
    """
    Parses a FASTA file that may contain multiple sequences.
    Returns a list of dictionaries with sequence metadata up to max_sequences.

    Args:
        contents: Base64-encoded file contents
        max_sequences: Maximum number of sequences to return (default: 10)

    Returns:
        List of dictionaries with sequence metadata
        Number of sequences parsed
        Warning/Error message (if any)
    """
    seq_list = []  # Initialize as empty list
    warning = None  # Use warning instead of error for non-critical issues
    n_seqs = 0

    try:
        if not contents:
            logger.warning("No file contents provided")
            return (
                None,
                None,
                dmc.Alert(
                    title="No File Contents",
                    color="yellow",
                    children="Please select a valid FASTA file.",
                ),
            )

        # Validate content format
        if "," not in contents:
            logger.error("Invalid content format")
            return (
                None,
                None,
                dmc.Alert(
                    title="Invalid File Format",
                    color="red",
                    children="The file content appears to be corrupted. Please try uploading again.",
                ),
            )

        split_contents = contents.split(",")
        if len(split_contents) < 2:
            logger.error("Invalid content split")
            return (
                None,
                None,
                dmc.Alert(
                    title="Invalid File Format",
                    color="red",
                    children="The file content is not in the expected format.",
                ),
            )

        # file_type = split_contents[0].strip()
        sequence = "".join(split_contents[1:])

        try:
            decoded_sequence = base64.b64decode(sequence).decode("utf-8")
        except Exception as e:
            logger.error(f"Base64 decode error: {e}")
            return (
                None,
                None,
                dmc.Alert(
                    title="Decoding Error",
                    color="red",
                    children="Could not decode the file contents. Please ensure you're uploading a valid FASTA file.",
                ),
            )

        fasta_io = StringIO(decoded_sequence)
        try:
            sequences = list(SeqIO.parse(fasta_io, "fasta"))
        except Exception as e:
            logger.error(f"FASTA parse error: {e}")
            return (
                None,
                None,
                dmc.Alert(
                    title="FASTA Parse Error",
                    color="red",
                    children="Could not parse the file as FASTA format. Please check the file format.",
                ),
            )

        n_seqs = len(sequences)
        if n_seqs == 0:
            logger.warning("No sequences found in file")
            return (
                None,
                None,
                dmc.Alert(
                    title="Empty FASTA File",
                    color="yellow",
                    children="No sequences were found in the uploaded file.",
                ),
            )

        # Limit number of sequences - but set a WARNING not an error
        if n_seqs > max_sequences:
            logger.warning(
                f"File contains {n_seqs} sequences, limiting to {max_sequences}"
            )
            sequences = sequences[:max_sequences]
            warning = f"Only the first {max_sequences} sequences will be processed."

        # Process sequences
        for seq in sequences:
            seq_type = guess_seq_type(str(seq.seq))
            seq_list.append(
                {
                    "header": seq.id,
                    "sequence": str(seq.seq),
                    "type": seq_type,
                    "processed": False,
                }
            )

        # If we reach this point with sequences processed successfully, return them
        # Make sure to use a yellow alert for warnings so they aren't treated as errors
        if warning:
            warning_alert = dmc.Alert(
                title="Sequence Limit Applied",
                color="yellow",
                variant="light",
                children=warning,
            )
            return seq_list, n_seqs, warning_alert

        return seq_list, n_seqs, None

    except Exception as e:
        logger.error(f"Unexpected error in parse_fasta_from_file: {str(e)}")
        return (
            None,
            None,
            dmc.Alert(
                title="Error Processing File",
                color="red",
                children=[
                    "An unexpected error occurred while processing the file. ",
                    "Please try refreshing the page and uploading again.",
                ],
            ),
        )


def parse_gff(contents, filename):
    """
    Parses a GFF file from base64-encoded contents and returns a brief summary.
    """
    try:
        content_type, content_string = contents.split(",")
        decoded = base64.b64decode(content_string)

        # Assuming GFF is tab-separated
        gff = pd.read_csv(StringIO(decoded.decode("utf-8")), sep="\t")

        nanno = len(gff)
        logger.debug(f"Parsed {nanno} annotations from {filename}")
        return [
            html.Div(
                [
                    html.H6(f"File name: {filename}"),
                    html.H6(f"Number of annotations: {nanno}"),
                ]
            )
        ]

    except Exception as e:
        logger.error(f"Error parsing GFF file {filename}: {e}")
        return [
            html.Div(
                [
                    html.H6(f"File name: {filename}"),
                    html.H6("Error parsing GFF file."),
                ]
            )
        ]


def parse_fasta(contents, filename):
    """
    Parses a multi-sequence FASTA file and returns a brief summary of sequences.
    """
    try:
        sequences = SeqIO.parse(StringIO(contents), "fasta")
        records = []
        nseq = 0

        for sequence in sequences:
            records.append({"ID": sequence.id, "Sequence": str(sequence.seq)})
            nseq += 1

        logger.debug(f"Parsed {nseq} sequences from {filename}")
        return [
            html.Div(
                [
                    html.H6(f"File name: {filename}"),
                    html.H6(f"Number of sequences: {nseq}"),
                ]
            )
        ]

    except Exception as e:
        logger.error(f"Error parsing FASTA file {filename}: {e}")
        return [
            html.Div(
                [
                    html.H6(f"File name: {filename}"),
                    html.H6("Error parsing FASTA file."),
                ]
            )
        ]


def clean_shipID(s):
    return re.sub(
        r"_(\d)",
        "",
        re.sub(
            "-Captain_.*",
            "",
            s.replace("|-", "").replace("|+", "").replace("|", "").replace("fam_", "_"),
        ),
    )


def clean_contigIDs(string):
    """Removing omes from contigIDs."""
    if string is None:
        return None
    else:
        parts = string.split("_", 1)
        if len(parts) > 1:
            prefix = parts[0]
            suffix = parts[1]
            if 7 <= len(prefix) <= 9:
                return suffix
            else:
                return string


def create_ncbi_style_header(row):
    try:
        clean_contig = clean_contigIDs(row["contigID"])

        # Use accession_display if available, otherwise combine accession_tag and version_tag
        if "accession_display" in row and pd.notnull(row["accession_display"]):
            accession_with_version = row["accession_display"]
        elif (
            "version_tag" in row
            and pd.notnull(row["version_tag"])
            and row["version_tag"] != ""
        ):
            accession_with_version = f"{row['accession_tag']}.{row['version_tag']}"
        else:
            accession_with_version = row["accession_tag"]

        return (
            f">{accession_with_version} "
            f"[organism={row['name']}] "
            f"[lineage=Fungi; {row['order']}; {row['family']}] "
            f"[location={clean_contig}:{row['elementBegin']}-{row['elementEnd']}] "
            + (
                f"[assembly={row['assembly_accession']}] "
                if row["assembly_accession"]
                else ""
            )
            + f"[family={row['familyName']}]"
        )
    except Exception as e:
        logger.warning(
            f"Failed to create NCBI-style header for {row.get('accession_tag', 'unknown')}: {str(e)}"
        )
        return None


def write_temp_fasta(header, sequence):
    try:
        cleaned_query_seq = SeqRecord(Seq(sequence), id=header, description="")
        tmp_query_fasta = tempfile.NamedTemporaryFile(suffix=".fa", delete=False).name
        SeqIO.write(cleaned_query_seq, tmp_query_fasta, "fasta")
        logger.debug(f"Temporary FASTA file written: {tmp_query_fasta}")
        return tmp_query_fasta
    except Exception as e:
        logger.error(f"Error writing temporary FASTA: {e}")
        return None


def write_fasta(sequences: Dict[str, str], fasta_path: str):
    """Write a FASTA file from a dictionary of sequences.

    Args:
        sequences: Dictionary mapping sequence names to sequences
        fasta_path: Path to output FASTA file
    """
    with open(fasta_path, "w") as fasta_file:
        for name, sequence in sequences.items():
            fasta_file.write(f">{name}\n{sequence}\n")


def write_multi_fasta(sequences, fasta_path, sequence_col, id_col):
    records = []
    for idx, row in sequences.iterrows():
        name = row[id_col] if id_col else str(idx)
        sequence = row[sequence_col]
        records.append(
            SeqRecord(
                Seq(sequence),
                id=str(name),  # ensure ID is string
                description="",
            )
        )

    # Write to temporary file
    SeqIO.write(records, fasta_path, "fasta")
    logger.debug(f"Combined FASTA file written: {fasta_path}")


def write_combined_fasta(
    new_sequence: str,
    existing_sequences: pd.DataFrame,
    fasta_path: str,
    sequence_col: str = "sequence",
    id_col: str = None,
) -> str:
    """Write a temporary FASTA file combining new sequence with existing sequences.

    Args:
        new_sequence: New sequence to classify
        existing_sequences: DataFrame containing existing sequences
        sequence_col: Name of column containing sequences
        id_col: Name of column to use as sequence IDs. If None, uses DataFrame index

    Returns:
        str: Path to temporary FASTA file
    """
    try:
        records = []

        records.append(
            SeqRecord(Seq(new_sequence), id="query_sequence", description="")
        )

        write_multi_fasta(existing_sequences, fasta_path, sequence_col, id_col)

    except Exception as e:
        logger.error(f"Error writing combined FASTA: {e}")
        return None


def create_tmp_fasta_dir(fasta: str, existing_ships: pd.DataFrame) -> str:
    """Create a temporary directory for FASTA files."""
    import os

    # load sequence from fasta file
    fasta_sequences = load_fasta_to_dict(fasta)

    # append existing sequences to dict
    if existing_ships is not None and not existing_ships.empty:
        # Use accession_display if available, otherwise fall back to accession_tag
        if "accession_display" in existing_ships.columns:
            id_col = "accession_display"
        else:
            id_col = "accession_tag"

        sequences = {
            **fasta_sequences,
            **dict(zip(existing_ships[id_col], existing_ships["sequence"])),
        }
    else:
        sequences = fasta_sequences

    # save each as a fasta file in a temporary directory
    tmp_fasta_dir = tempfile.mkdtemp()
    for seq_id, seq in sequences.items():
        tmp_fasta = os.path.join(tmp_fasta_dir, f"{seq_id}.fa")
        write_fasta({seq_id: seq}, tmp_fasta)
    logger.debug(f"Created temporary dir for FASTA files: {tmp_fasta_dir}")
    return tmp_fasta_dir<|MERGE_RESOLUTION|>--- conflicted
+++ resolved
@@ -17,38 +17,9 @@
 
 
 def clean_sequence(seq):
-<<<<<<< HEAD
     if seq is None:
         return None
 
-    # Remove any content within parentheses
-    seq = re.sub(r"\(.*?\)", "", seq)
-    seq = seq.upper()
-
-    # Remove any non-nucleotide characters (keep IUPAC codes)
-    valid_nucleotides = {
-        "A",
-        "T",
-        "C",
-        "G",
-        "N",
-        "R",
-        "Y",
-        "S",
-        "W",
-        "K",
-        "M",
-        "B",
-        "D",
-        "H",
-        "V",
-    }
-    cleaned_seq = "".join(nuc for nuc in seq if nuc in valid_nucleotides)
-
-    # Return the cleaned sequence if it's not empty
-    if cleaned_seq:
-        return cleaned_seq
-=======
     # all valid DNA nucleotides including ambiguous ones
     valid_nucleotides = {
         "A",
@@ -75,7 +46,6 @@
     # Check if all characters are valid nucleotides
     if all(nuc in valid_nucleotides for nuc in seq):
         return seq
->>>>>>> 28795b8f
     else:
         return None
 
