import warnings

warnings.filterwarnings("ignore")

from Bio import Phylo
import plotly.graph_objs as go

<<<<<<< HEAD
metadata = pd.read_csv("src/data/superfam-clades.tsv", sep="\t")
=======
import tempfile
>>>>>>> f1e2f889

from src.database.sql_manager import fetch_captain_tree, fetch_sf_data
from src.config.cache import cache
default_highlight_colors = {
    "Phoenix": "#00cc96",
    "Hephaestus": "#ab63fa",
    "Tardis": "#ff6692",
    "Serenity": "#fecb52",
    "Prometheus": "#636efa",
    "Enterprise": "#ef553b",
    "Galactica": "#19d3f3",
    "Moya": "#ff97ff",
    "Arwing": "#ffa15a",
    "Voyager": "#b6e880",
    "Family-11": "#f7a799",
    "superfam03-3": "#bbbbbb",
    "superfam03-2": "#bbbbbb",
}

default_highlight_families = default_highlight_colors.keys()


def hex_to_rgba(hex_color):
    hex_color = hex_color.lstrip("#")
    r = int(hex_color[0:2], 16)
    g = int(hex_color[2:4], 16)
    b = int(hex_color[4:6], 16)
    a = 0.6
    return f"rgba({r}, {g}, {b}, {a})"


rgb_colors = {
    key: hex_to_rgba(value) for key, value in default_highlight_colors.items()
}


def get_x_coordinates(tree):
    """Associates to  each clade an x-coord.
    returns dict {clade: x-coord}
    """
    xcoords = tree.depths()
    # tree.depth() maps tree clades to depths (by branch length).
    # returns a dict {clade: depth} where clade runs over all Clade instances of the tree, and depth
    # is the distance from root to clade

    #  If there are no branch lengths, assign unit branch lengths
    if not max(xcoords.values()):
        xcoords = tree.depths(unit_branch_lengths=True)
    return xcoords


def get_y_coordinates(tree, dist=1):
    """
    returns  dict {clade: y-coord}
    The y-coordinates are  (float) multiple of integers (i*dist below)
    dist depends on the number of tree leafs
    """
    maxheight = tree.count_terminals()  # Counts the number of tree leafs.
    # Rows are defined by the tips/leafs
    ycoords = dict(
        (leaf, maxheight - i * dist)
        for i, leaf in enumerate(reversed(tree.get_terminals()))
    )

    def calc_row(clade):
        for subclade in clade:
            if subclade not in ycoords:
                calc_row(subclade)
        ycoords[clade] = (ycoords[clade.clades[0]] + ycoords[clade.clades[-1]]) / 2

    if tree.root.clades:
        calc_row(tree.root)
    return ycoords


def extract_coordinates(line_shapes):
    for shape in line_shapes:
        x_coords = (shape["x0"], shape["x1"])
        y_coords = (shape["y0"], shape["y1"])

    return x_coords, y_coords


def get_clade_lines(
    orientation="horizontal",
    y_curr=0,
    x_start=0,
    x_curr=0,
    y_bot=0,
    y_top=0,
    line_color=None,
    line_width=0.5,
):
    """Define a shape of type 'line' for a branch."""
    branch_line = dict(
        type="line", layer="below", line=dict(color=line_color, width=line_width)
    )
    if orientation == "horizontal":
        branch_line.update(x0=x_start, y0=y_curr, x1=x_curr, y1=y_curr)
    elif orientation == "vertical":
        branch_line.update(x0=x_curr, y0=y_bot, x1=x_curr, y1=y_top)
    else:
        raise ValueError("Line type can be 'horizontal' or 'vertical'")

    return branch_line


def draw_clade(
    metadata,
    clade,
    x_start,
    line_shapes,
    tip_dots,
    line_width=1,
    x_coords=0,
    y_coords=0,
):
    """Recursively draw the tree branches, down from the given clade."""
    x_curr = x_coords[clade]
    y_curr = y_coords[clade]

<<<<<<< HEAD
    # Determine the line color based on whether the clade is a tip
=======
    metadata["color"] = metadata["familyName"].map(rgb_colors)

>>>>>>> f1e2f889
    if clade.name in metadata["tip"].values:
        line_color = metadata.loc[metadata["tip"] == clade.name, "color"].values[0]
        # Add a dot at the tip
        tip_dot = dict(
            x=x_curr,
            y=y_curr,
            mode="markers",
            marker=dict(size=5, color=line_color),
            name=clade.name,
        )
        tip_dots.append(tip_dot)
    else:
        line_color = "rgb(25,25,25)"

    # Draw a horizontal line from start to here
    branch_line = get_clade_lines(
        orientation="horizontal",
        y_curr=y_curr,
        x_start=x_start,
        x_curr=x_curr,
        line_color=line_color,
        line_width=line_width,
    )

    line_shapes.append(branch_line)

    if clade.clades:
        # Draw a vertical line connecting all children
        y_top = y_coords[clade.clades[0]]
        y_bot = y_coords[clade.clades[-1]]

        # Vertical line connecting the children
        vertical_line = get_clade_lines(
            orientation="vertical",
            x_curr=x_curr,
            y_bot=y_bot,
            y_top=y_top,
            line_color=line_color,
            line_width=line_width,
        )

        line_shapes.append(vertical_line)

        # Draw descendants
        for child in clade:
            draw_clade(
                metadata,
                child,
                x_curr,
                line_shapes,
                tip_dots,
                x_coords=x_coords,
                y_coords=y_coords,
            )


def get_rectangle(
    x_start,
    x_end,
    y_start,
    y_end,
    fill_color="rgba(0,0,0,0.1)",  # Semi-transparent color
    border_color="rgba(0,0,0,0.5)",
    line_width=1,
):
    """Define a rectangle shape"""
    return dict(
        type="rect",
        x0=x_start,
        x1=x_end,
        y0=y_start,
        y1=y_end,
        fillcolor=fill_color,
        line=dict(color=border_color, width=line_width),
    )


def get_text_label(
    x,
    y,
    text,
    font_size=12,
    font_color="black",
    x_anchor="center",
    y_anchor="middle",
):
    """Define a text annotation"""
    return dict(
        x=x,
        y=y,
        text=text,
        showarrow=False,
        font=dict(size=font_size, color=font_color),
        xanchor=x_anchor,
        yanchor=y_anchor,
    )


def superfam_highlight(
    metadata,
    highlights,
    x_coords=None,
    y_coords=None,
):
    superfam_df = metadata[metadata["familyName"] == highlights]
    rectangle = None
    scatter = None
    text_label = None
    if not superfam_df.empty:
        highlight_names = superfam_df["tip"].tolist()

        color = (
            superfam_df.iloc[0]["color"]
            if "color" in superfam_df.columns and not superfam_df["color"].isna().all()
            else "rgba(25, 25, 25, 0.6)"
        )
        if x_coords is not None and y_coords is not None:
            x_coord_list = [
                x_coords[clade] for clade in x_coords if clade.name in highlight_names
            ]
            y_coord_list = [
                y_coords[clade] for clade in y_coords if clade.name in highlight_names
            ]

            x_start, x_end = min(x_coord_list) - 1, max(x_coord_list)
            y_start, y_end = min(y_coord_list) - 0.5, max(y_coord_list) + 0.5

            rectangle = get_rectangle(
                x_start,
                x_end,
                y_start,
                y_end,
                fill_color=color,
                border_color=color,
                line_width=2,
            )

            scatter = go.Scatter(
                x=[(x_start + x_end) / 2],
                y=[(y_start + y_end) / 2],
                mode="markers",
                marker=dict(size=10, color="rgba(255,255,255,0)"),
                text=[highlights],
                hoverinfo="text",
                name=highlights,
            )

            text_label = get_text_label(
                # x=(x_end + x_start) / 2,
                x=7,
                y=(y_end + y_start) / 2,
                text=highlights,
                font_size=24,
                font_color="black",
                x_anchor="center",
                y_anchor="middle",
            )
    return rectangle, scatter, text_label


def add_tip_labels(
    tip,
    x_coords=0,
    y_coords=0,
):
    text_label = None

    if x_coords is not None and y_coords is not None and tip:
        x_coord_list = [
            x_coords[clade]
            for clade in x_coords
            if clade.name is not None and clade.name in tip
        ]
        y_coord_list = [
            y_coords[clade]
            for clade in y_coords
            if clade.name is not None and clade.name in tip
        ]

        if x_coord_list and y_coord_list:
            x_start, x_end = min(x_coord_list) - 1, max(x_coord_list)
            y_start, y_end = min(y_coord_list) - 0.5, max(y_coord_list) + 0.5

            text_label = get_text_label(
                x=4,
                y=(y_end + y_start) / 2,
                text=tip,
                font_size=24,
                font_color="black",
                x_anchor="center",
                y_anchor="middle",
            )

    return text_label


<<<<<<< HEAD
def plot_tree(
    tree_file="src/data/funTyr50_cap25_crp3_p1-512_activeFilt.clipkit.treefile",
    highlight_families=None,
    tips=None,
):
    tree = Phylo.read(tree_file, "newick")
=======
def plot_tree(highlight_families=None):
    tree_string = cache.get("captain_tree")
    if tree_string is None:
        tree_string = fetch_captain_tree()
    with tempfile.NamedTemporaryFile(delete=False, mode="w") as temp_file:
        temp_file.write(tree_string)
        tree_file = temp_file.name

        tree = Phylo.read(tree_file, "newick")

    metadata = cache.get("sf_data")
    if metadata is None:
        metadata = fetch_sf_data()
>>>>>>> f1e2f889

    # graph_title = "Captain Gene Phylogeny"
    graph_title = None

    x_coords = get_x_coordinates(tree)
    y_coords = get_y_coordinates(tree)
    line_shapes = []
    text_labels = []
    tip_dots = []
    centroids = []
    nodes = []

    draw_clade(
        metadata,
        tree.root,
        0,
        line_shapes,
        tip_dots,
        line_width=1,
        x_coords=x_coords,
        y_coords=y_coords,
    )

    if highlight_families is not None and highlight_families == "all":
        highlights = default_highlight_families
    else:
        highlights = [highlight_families]
    for highlight in highlights:
        rectangle, scatter, text_label = superfam_highlight(
            metadata,
            highlight,
            x_coords=x_coords,
            y_coords=y_coords,
        )
        line_shapes.append(rectangle)
        centroids.append(scatter)
        text_labels.append(text_label)

    if tips:
        for tip in tips:
            tips_labels = add_tip_labels(tip=tip, x_coords=x_coords, y_coords=y_coords)
            text_labels.append(tips_labels)

    nodes = centroids

    layout = dict(
        height=1200,
        # width=1000,
        title=graph_title,
        autosize=True,
        showlegend=False,
        xaxis=dict(
            range=[0, 8],
            showline=False,
            zeroline=False,
            showgrid=False,
            showticklabels=False,
        ),
        yaxis=dict(
            range=[0, 1250],
            showline=False,
            zeroline=False,
            showgrid=False,
            showticklabels=False,
        ),
        shapes=line_shapes,
    )

    if highlight_families is not None:
        legend = {"x": 0, "y": 1}
        # Filter out None elements from text_labels
        annotations = [label for label in text_labels if label is not None]
        font = dict(family="Open Sans")
        layout["annotations"] = annotations
        layout["font"] = font

    fig = go.Figure(data=nodes, layout=layout)

    return fig<|MERGE_RESOLUTION|>--- conflicted
+++ resolved
@@ -5,11 +5,7 @@
 from Bio import Phylo
 import plotly.graph_objs as go
 
-<<<<<<< HEAD
-metadata = pd.read_csv("src/data/superfam-clades.tsv", sep="\t")
-=======
 import tempfile
->>>>>>> f1e2f889
 
 from src.database.sql_manager import fetch_captain_tree, fetch_sf_data
 from src.config.cache import cache
@@ -131,12 +127,9 @@
     x_curr = x_coords[clade]
     y_curr = y_coords[clade]
 
-<<<<<<< HEAD
     # Determine the line color based on whether the clade is a tip
-=======
-    metadata["color"] = metadata["familyName"].map(rgb_colors)
-
->>>>>>> f1e2f889
+    # metadata["color"] = metadata["familyName"].map(rgb_colors)
+
     if clade.name in metadata["tip"].values:
         line_color = metadata.loc[metadata["tip"] == clade.name, "color"].values[0]
         # Add a dot at the tip
@@ -333,14 +326,6 @@
     return text_label
 
 
-<<<<<<< HEAD
-def plot_tree(
-    tree_file="src/data/funTyr50_cap25_crp3_p1-512_activeFilt.clipkit.treefile",
-    highlight_families=None,
-    tips=None,
-):
-    tree = Phylo.read(tree_file, "newick")
-=======
 def plot_tree(highlight_families=None):
     tree_string = cache.get("captain_tree")
     if tree_string is None:
@@ -354,7 +339,6 @@
     metadata = cache.get("sf_data")
     if metadata is None:
         metadata = fetch_sf_data()
->>>>>>> f1e2f889
 
     # graph_title = "Captain Gene Phylogeny"
     graph_title = None
