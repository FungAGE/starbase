import warnings

from Bio import Phylo
import plotly.graph_objs as go

import subprocess
import os
from src.config.logging import get_logger
<<<<<<< HEAD
=======
import uuid
>>>>>>> b9a3093d

from src.config.cache import cache_dir
from src.utils.seq_utils import load_fasta_to_dict
from src.database.sql_manager import fetch_captain_tree, fetch_sf_data

warnings.filterwarnings("ignore")

logger = get_logger(__name__)


default_highlight_colors = {
    "Phoenix": "#00cc96",
    "Hephaestus": "#ab63fa",
    "Tardis": "#ff6692",
    "Serenity": "#fecb52",
    "Prometheus": "#636efa",
    "Enterprise": "#ef553b",
    "Galactica": "#19d3f3",
    "Moya": "#ff97ff",
    "Arwing": "#ffa15a",
    "Voyager": "#b6e880",
    "Family-11": "#f7a799",
    "superfam03-3": "#bbbbbb",
    "superfam03-2": "#bbbbbb",
}

default_highlight_families = default_highlight_colors.keys()


def hex_to_rgba(hex_color):
    hex_color = hex_color.lstrip("#")
    r = int(hex_color[0:2], 16)
    g = int(hex_color[2:4], 16)
    b = int(hex_color[4:6], 16)
    a = 0.6
    return f"rgba({r}, {g}, {b}, {a})"


rgb_colors = {
    key: hex_to_rgba(value) for key, value in default_highlight_colors.items()
}


def get_x_coordinates(tree):
    """Associates to  each clade an x-coord.
    returns dict {clade: x-coord}
    """
    xcoords = tree.depths()
    # tree.depth() maps tree clades to depths (by branch length).
    # returns a dict {clade: depth} where clade runs over all Clade instances of the tree, and depth
    # is the distance from root to clade

    #  If there are no branch lengths, assign unit branch lengths
    if not max(xcoords.values()):
        xcoords = tree.depths(unit_branch_lengths=True)
    return xcoords


def get_y_coordinates(tree, dist=1):
    """
    returns  dict {clade: y-coord}
    The y-coordinates are  (float) multiple of integers (i*dist below)
    dist depends on the number of tree leafs
    """
    maxheight = tree.count_terminals()  # Counts the number of tree leafs.
    # Rows are defined by the tips/leafs
    ycoords = dict(
        (leaf, maxheight - i * dist)
        for i, leaf in enumerate(reversed(tree.get_terminals()))
    )

    def calc_row(clade):
        for subclade in clade:
            if subclade not in ycoords:
                calc_row(subclade)
        ycoords[clade] = (ycoords[clade.clades[0]] + ycoords[clade.clades[-1]]) / 2

    if tree.root.clades:
        calc_row(tree.root)
    return ycoords


def extract_coordinates(line_shapes):
    for shape in line_shapes:
        x_coords = (shape["x0"], shape["x1"])
        y_coords = (shape["y0"], shape["y1"])

    return x_coords, y_coords


def get_clade_lines(
    orientation="horizontal",
    y_curr=0,
    x_start=0,
    x_curr=0,
    y_bot=0,
    y_top=0,
    line_color=None,
    line_width=0.5,
):
    """Define a shape of type 'line' for a branch."""
    branch_line = dict(
        type="line", layer="below", line=dict(color=line_color, width=line_width)
    )
    if orientation == "horizontal":
        branch_line.update(x0=x_start, y0=y_curr, x1=x_curr, y1=y_curr)
    elif orientation == "vertical":
        branch_line.update(x0=x_curr, y0=y_bot, x1=x_curr, y1=y_top)
    else:
        raise ValueError("Line type can be 'horizontal' or 'vertical'")

    return branch_line


def draw_clade(
    metadata,
    clade,
    x_start,
    line_shapes,
    tip_dots,
    line_width=1,
    x_coords=0,
    y_coords=0,
):
    """Recursively draw the tree branches, down from the given clade."""
    x_curr = x_coords[clade]
    y_curr = y_coords[clade]

    # All lines and tips will be black
    line_color = "rgb(25,25,25)"

    # Add a dot at the tip if it's a terminal node
    if clade.name in metadata["tip"].values:
        tip_dot = dict(
            x=x_curr,
            y=y_curr,
            mode="markers",
            marker=dict(size=5, color=line_color),
            name=clade.name,
        )
        tip_dots.append(tip_dot)

    # Draw a horizontal line from start to here
    branch_line = get_clade_lines(
        orientation="horizontal",
        y_curr=y_curr,
        x_start=x_start,
        x_curr=x_curr,
        line_color=line_color,
        line_width=line_width,
    )

    line_shapes.append(branch_line)

    if clade.clades:
        # Draw a vertical line connecting all children
        y_top = y_coords[clade.clades[0]]
        y_bot = y_coords[clade.clades[-1]]

        # Vertical line connecting the children
        vertical_line = get_clade_lines(
            orientation="vertical",
            x_curr=x_curr,
            y_bot=y_bot,
            y_top=y_top,
            line_color=line_color,
            line_width=line_width,
        )

        line_shapes.append(vertical_line)

        # Draw descendants
        for child in clade:
            draw_clade(
                metadata,
                child,
                x_curr,
                line_shapes,
                tip_dots,
                x_coords=x_coords,
                y_coords=y_coords,
            )


def get_rectangle(
    x_start,
    x_end,
    y_start,
    y_end,
    fill_color="rgba(0,0,0,0.1)",  # Semi-transparent color
    border_color="rgba(0,0,0,0.5)",
    line_width=1,
):
    """Define a rectangle shape"""
    return dict(
        type="rect",
        x0=x_start,
        x1=x_end,
        y0=y_start,
        y1=y_end,
        fillcolor=fill_color,
        line=dict(color=border_color, width=line_width),
    )


def get_text_label(
    x,
    y,
    text,
    font_size=12,
    font_color="black",
    x_anchor="center",
    y_anchor="middle",
):
    """Define a text annotation"""
    return dict(
        x=x,
        y=y,
        text=text,
        showarrow=False,
        font=dict(size=font_size, color=font_color),
        xanchor=x_anchor,
        yanchor=y_anchor,
    )


def superfam_highlight(
    metadata,
    highlights,
    x_coords=None,
    y_coords=None,
):
    superfam_df = metadata[metadata["familyName"] == highlights]
    rectangle = None
    scatter = None
    text_label = None
    if not superfam_df.empty:
        highlight_names = superfam_df["tip"].tolist()

        color = (
            superfam_df.iloc[0]["color"]
            if "color" in superfam_df.columns and not superfam_df["color"].isna().all()
            else "rgba(25, 25, 25, 0.6)"
        )
        if x_coords is not None and y_coords is not None:
            x_coord_list = [
                x_coords[clade] for clade in x_coords if clade.name in highlight_names
            ]
            y_coord_list = [
                y_coords[clade] for clade in y_coords if clade.name in highlight_names
            ]

            x_start, x_end = min(x_coord_list) - 1, max(x_coord_list)
            y_start, y_end = min(y_coord_list) - 0.5, max(y_coord_list) + 0.5

            rectangle = get_rectangle(
                x_start,
                x_end,
                y_start,
                y_end,
                fill_color=color,
                border_color=color,
                line_width=2,
            )

            scatter = go.Scatter(
                x=[(x_start + x_end) / 2],
                y=[(y_start + y_end) / 2],
                mode="markers",
                marker=dict(size=10, color="rgba(255,255,255,0)"),
                text=[highlights],
                hoverinfo="text",
                name=highlights,
            )

            text_label = get_text_label(
                # x=(x_end + x_start) / 2,
                x=7,
                y=(y_end + y_start) / 2,
                text=highlights,
                font_size=24,
                font_color="black",
                x_anchor="center",
                y_anchor="middle",
            )
    return rectangle, scatter, text_label


def add_tip_labels(
    tip,
    x_coords=0,
    y_coords=0,
):
    text_label = None

    if x_coords is not None and y_coords is not None and tip:
        x_coord_list = [
            x_coords[clade]
            for clade in x_coords
            if clade.name is not None and clade.name in tip
        ]
        y_coord_list = [
            y_coords[clade]
            for clade in y_coords
            if clade.name is not None and clade.name in tip
        ]

        if x_coord_list and y_coord_list:
            # x_start, x_end = min(x_coord_list) - 1, max(x_coord_list)
            y_start, y_end = min(y_coord_list) - 0.5, max(y_coord_list) + 0.5

            text_label = get_text_label(
                x=4,
                y=(y_end + y_start) / 2,
                text=tip,
                font_size=24,
                font_color="black",
                x_anchor="center",
                y_anchor="middle",
            )

    return text_label


def plot_tree(highlight_families=None, tips=None):
    tree_string = fetch_captain_tree()
    unique_id = str(uuid.uuid4())
    tree_file = os.path.join(cache_dir, "tmp", f"{unique_id}.newick")
    with open(tree_file, "w") as temp_file:
        temp_file.write(tree_string)
        tree_file = temp_file.name

        tree = Phylo.read(tree_file, "newick")

    metadata = fetch_sf_data()

    metadata["color"] = metadata["familyName"].map(rgb_colors)

    # Add debug logging
    logger.debug(f"Metadata columns: {metadata.columns.tolist()}")
    logger.debug(f"Metadata head: \n{metadata.head()}")
    logger.debug(f"Highlight families: {highlight_families}")
    logger.debug(f"Tips: {tips}")

    # graph_title = "Captain Gene Phylogeny"
    graph_title = None

    x_coords = get_x_coordinates(tree)
    y_coords = get_y_coordinates(tree)
    line_shapes = []
    text_labels = []
    tip_dots = []
    centroids = []
    nodes = []

    draw_clade(
        metadata,
        tree.root,
        0,
        line_shapes,
        tip_dots,
        line_width=1,
        x_coords=x_coords,
        y_coords=y_coords,
    )

    # Always show rectangles and tooltips for all families
    highlights = default_highlight_families
    for highlight in highlights:
        rectangle, scatter, text_label = superfam_highlight(
            metadata,
            highlight,
            x_coords=x_coords,
            y_coords=y_coords,
        )
        line_shapes.append(rectangle)
        centroids.append(scatter)
        # Only add text labels if highlight_families is specified
        if highlight_families is not None and (
            highlight_families == "all" or highlight == highlight_families
        ):
            text_labels.append(text_label)

    if tips:
        for tip in tips:
            tips_labels = add_tip_labels(tip=tip, x_coords=x_coords, y_coords=y_coords)
            text_labels.append(tips_labels)

    nodes = centroids

    layout = dict(
        height=1200,
        # width=1000,
        title=graph_title,
        autosize=True,
        showlegend=False,
        xaxis=dict(
            range=[0, 8],
            showline=False,
            zeroline=False,
            showgrid=False,
            showticklabels=False,
        ),
        yaxis=dict(
            range=[0, 1250],
            showline=False,
            zeroline=False,
            showgrid=False,
            showticklabels=False,
        ),
        shapes=line_shapes,
    )

    if highlight_families is not None:
        # legend = {"x": 0, "y": 1}
        # Filter out None elements from text_labels
        annotations = [label for label in text_labels if label is not None]
        font = dict(family="Open Sans")
        layout["annotations"] = annotations
        layout["font"] = font

    fig = go.Figure(data=nodes, layout=layout)

    return fig


def run_mafft(query, ref_msa):
    unique_id = str(uuid.uuid4())
    tmp_fasta = os.path.join(cache_dir, "tmp", f"{unique_id}.fa")
    # MODEL = "PROTGTR+G+F"
    fasta_dict = load_fasta_to_dict(query)
    tmp_headers = list(fasta_dict.keys())

    mafft_cmd = f"mafft --thread 2 --auto --addfragments {query} --keeplength {ref_msa} | seqkit grep -n -f {tmp_headers} > {tmp_fasta}"
    subprocess.run(
        mafft_cmd,
        shell=True,
        stdout=subprocess.DEVNULL,
        stderr=subprocess.DEVNULL,
    )
    return tmp_headers, tmp_fasta


def add_to_tree(query_msa, tree, ref_msa, model, tmp_dir):
    if query_msa:
        # Construct the epa-ng command
        epa_cmd = f"epa-ng -T 2 --redo --ref-msa {ref_msa} --tree {tree} --query {query_msa} --model {model} --out-dir {tmp_dir}"

        # Run the command
        result = subprocess.run(
            epa_cmd,
            shell=True,
            stdout=subprocess.DEVNULL,  # Uncomment to suppress stdout
            stderr=subprocess.DEVNULL,  # Uncomment to suppress stderr
        )

        # Check for errors in command execution
        if result.returncode != 0:
            raise RuntimeError(
                f"epa-ng command failed with return code {result.returncode}"
            )

        tmp_tree = os.path.join(tmp_dir, "epa_result.jplace")
        return tmp_tree


def gappa(tmp_tree):
    out_dir = os.path.dirname(tmp_tree)
    out_tree = os.path.join(out_dir, "epa_result.newick")
    gappa_cmd = (
        f"gappa examine graft --out-dir {out_dir} --threads 2 --jplace-path {tmp_tree}"
    )
    subprocess.run(
        gappa_cmd,
        shell=True,
        stdout=subprocess.DEVNULL,
        stderr=subprocess.DEVNULL,
    )
    logger.info(f"Tree output: {out_tree}")

    return out_tree<|MERGE_RESOLUTION|>--- conflicted
+++ resolved
@@ -6,10 +6,7 @@
 import subprocess
 import os
 from src.config.logging import get_logger
-<<<<<<< HEAD
-=======
 import uuid
->>>>>>> b9a3093d
 
 from src.config.cache import cache_dir
 from src.utils.seq_utils import load_fasta_to_dict
