--- conflicted
+++ resolved
@@ -9,16 +9,9 @@
 
 from Bio import SearchIO
 
-<<<<<<< HEAD
 from src.utils.seq_utils import (
-    get_protein_sequence,
     clean_shipID,
 )
-=======
-from typing import Tuple
-
-from src.utils.seq_utils import clean_shipID
->>>>>>> a472b064
 from src.database.blastdb import blast_db_exists, create_dbs
 from src.components.error_boundary import create_error_alert
 import logging
@@ -93,18 +86,20 @@
 ):
     """Run HMMER search."""
     try:
-        logger.debug(f"Starting hmmsearch with params: query_type={query_type}, input_gene={input_gene}")
-        
+        logger.debug(
+            f"Starting hmmsearch with params: query_type={query_type}, input_gene={input_gene}"
+        )
+
         tmp_hmmer = tempfile.NamedTemporaryFile(suffix=".hmmer.txt").name
         logger.debug(f"Created temporary output file: {tmp_hmmer}")
-        
+
         hmmer_db = db_list["gene"][input_gene]["hmm"][query_type]
         logger.debug(f"Using HMMER database: {hmmer_db}")
-        
+
         if not os.path.exists(hmmer_db):
             logger.error(f"HMMER database not found: {hmmer_db}")
             raise ValueError(f"HMMER database {hmmer_db} not found.")
-            
+
         if os.path.getsize(hmmer_db) == 0:
             logger.error(f"HMMER database is empty: {hmmer_db}")
             raise ValueError(f"HMMER database {hmmer_db} is empty.")
@@ -118,13 +113,13 @@
 
         hmmer_cmd = f"hmmsearch -o {tmp_hmmer} --cpu {threads} -E {input_eval} {hmmer_db} {query_fasta}"
         logger.debug(f"Running HMMER command: {hmmer_cmd}")
-        
+
         result = subprocess.run(hmmer_cmd, shell=True, capture_output=True, text=True)
         if result.returncode != 0:
             logger.error(f"HMMER search failed with return code {result.returncode}")
             logger.error(f"STDERR: {result.stderr}")
             raise subprocess.CalledProcessError(result.returncode, hmmer_cmd)
-            
+
         logger.debug("HMMER search completed successfully")
         return tmp_hmmer
 
@@ -143,7 +138,7 @@
     threads=2,
 ):
     """Run HMMER search on input sequence.
-    
+
     Args:
         db_list: Dictionary containing database paths
         query_type: Type of sequence ('nucl' or 'prot')
@@ -151,19 +146,21 @@
         input_eval: E-value threshold
         query_fasta: Path to query FASTA file
         threads: Number of CPU threads to use
-        
+
     Returns:
-        For nucleotide input (query_type=="nucl"): 
+        For nucleotide input (query_type=="nucl"):
             Tuple[Dict, str]: (HMMER results dictionary, path to protein sequence file)
         For protein input (query_type=="prot"):
             Tuple[Dict, None]: (HMMER results dictionary, None)
     """
     try:
-        logger.debug(f"Starting HMMER search with params: query_type={query_type}, input_gene={input_gene}")
+        logger.debug(
+            f"Starting HMMER search with params: query_type={query_type}, input_gene={input_gene}"
+        )
         logger.debug(f"Input FASTA file: {query_fasta}")
-        
+
         protein_filename = query_fasta
-        
+
         # Use diamond to extract protein sequence if input is nucleotide
         if query_type == "nucl":
             logger.debug("Input is nucleotide sequence, running Diamond first")
@@ -173,7 +170,7 @@
                 input_gene=input_gene,
                 input_eval=input_eval,
                 query_fasta=query_fasta,
-                threads=threads
+                threads=threads,
             )
             logger.debug(f"Diamond search complete. Output file: {protein_filename}")
 
@@ -191,9 +188,11 @@
         logger.debug("Parsing HMMER results")
         tmp_hmmer_parsed = parse_hmmer(tmp_hmmer)
         logger.debug(f"Parsed HMMER results saved to: {tmp_hmmer_parsed}")
-        
+
         hmmer_results = pd.read_csv(tmp_hmmer_parsed, sep="\t")
-        logger.debug(f"HMMER results loaded into DataFrame with shape: {hmmer_results.shape}")
+        logger.debug(
+            f"HMMER results loaded into DataFrame with shape: {hmmer_results.shape}"
+        )
         logger.debug(f"HMMER results columns: {hmmer_results.columns}")
 
         # Return protein_filename only for nucleotide input
@@ -210,27 +209,45 @@
 
 # Parse the HMMER results
 def parse_hmmer(hmmer_output_file):
-<<<<<<< HEAD
-    parsed_file = tempfile.NamedTemporaryFile(suffix=".hmmer.parsed.txt").name
-    with open(parsed_file, "w") as tsv_file:
-        tsv_file.write(
-            "query_id\thit_IDs\taln_length\tquery_start\tquery_end\tgaps\tquery_seq\tsubject_seq\tevalue\tbitscore\n"
-        )
-        for record in SearchIO.parse(hmmer_output_file, "hmmer3-text"):
-            for hit in record.hits:
-                for hsp in hit.hsps:
-                    query_seq = str(hsp.query.seq)
-                    subject_seq = clean_shipID(str(hsp.hit.seq))
-                    aln_length = hsp.aln_span
-                    query_start = hsp.query_start
-                    query_end = hsp.query_end
-                    gaps = str("N/A")
-                    bitscore = hsp.bitscore
-                    evalue = hsp.evalue
-                    tsv_file.write(
-                        f"{hit.id}\t{record.id}\t{aln_length}\t{query_start}\t{query_end}\t{gaps}\t{query_seq}\t{subject_seq}\t{evalue}\t{bitscore}\n"
-                    )
-    return parsed_file
+    """Parse HMMER output file."""
+    try:
+        logger.debug(f"Starting to parse HMMER output file: {hmmer_output_file}")
+
+        parsed_file = tempfile.NamedTemporaryFile(suffix=".hmmer.parsed.txt").name
+        logger.debug(f"Created temporary parsed output file: {parsed_file}")
+
+        with open(parsed_file, "w") as tsv_file:
+            tsv_file.write(
+                "query_id\thit_IDs\taln_length\tquery_start\tquery_end\tgaps\tquery_seq\tsubject_seq\tevalue\tbitscore\n"
+            )
+
+            logger.debug("Parsing HMMER records")
+            record_count = 0
+            hit_count = 0
+
+            for record in SearchIO.parse(hmmer_output_file, "hmmer3-text"):
+                record_count += 1
+                for hit in record.hits:
+                    hit_count += 1
+                    for hsp in hit.hsps:
+                        query_seq = str(hsp.query.seq)
+                        subject_seq = clean_shipID(str(hsp.hit.seq))
+                        aln_length = hsp.aln_span
+                        query_start = hsp.query_start
+                        query_end = hsp.query_end
+                        gaps = str("N/A")
+                        bitscore = hsp.bitscore
+                        evalue = hsp.evalue
+
+                        tsv_file.write(
+                            f"{hit.id}\t{record.id}\t{aln_length}\t{query_start}\t{query_end}\t{gaps}\t{query_seq}\t{subject_seq}\t{evalue}\t{bitscore}\n"
+                        )
+        return parsed_file
+
+    except Exception as e:
+        logger.error(f"Error parsing HMMER output: {str(e)}")
+        logger.exception("Full traceback:")
+        raise
 
 
 # parse blast xml output to tsv
@@ -279,125 +296,6 @@
                     logger.error(f"Error processing HSP: {e}")
                     continue
     return parsed_file
-
-
-def extract_gene_from_hmmer(parsed_file):
-    data = pd.read_csv(parsed_file, sep="\t")
-
-    # Get rows with the lowest e-value for each unique entry in Query
-    min_evalue_rows = data.loc[data.groupby("query_id")["evalue"].idxmin()]
-    # Reset the index
-    min_evalue_rows = min_evalue_rows.reset_index(drop=True)
-
-    # top_hit_out_path = tempfile.NamedTemporaryFile(suffix=".besthit.txt").name
-    # top_hit_out_path = tempfile.NamedTemporaryFile(suffix=".best_hsp.fa").name
-    # logger.info(f"Best hit for gene sequence: {top_hit_out_path}")
-
-    query = min_evalue_rows.loc[0, "query_id"]
-    qseq = min_evalue_rows.loc[0, "query_seq"].replace(".", "")
-
-    logger.info(f"Sequence has length {len(qseq)}")
-
-    return query, qseq
-
-    # output = html.Div(
-    #     [
-    #         dbc.Button(
-    #             "Download best captain hit",
-    #             id="subject-seq-button",
-    #             n_clicks=0,
-    #             className="d-grid gap-2 col-6 mx-auto",
-    #             style={"fontSize": "1rem"},
-    #         ),
-    #         dcc.Download(id="subject-seq-dl-package"),
-    #     ]
-    # )
-    # return output
-=======
-    """Parse HMMER output file."""
-    try:
-        logger.debug(f"Starting to parse HMMER output file: {hmmer_output_file}")
-        
-        parsed_file = tempfile.NamedTemporaryFile(suffix=".hmmer.parsed.txt").name
-        logger.debug(f"Created temporary parsed output file: {parsed_file}")
-        
-        with open(parsed_file, "w") as tsv_file:
-            tsv_file.write(
-                "query_id\thit_IDs\taln_length\tquery_start\tquery_end\tgaps\tquery_seq\tsubject_seq\tevalue\tbitscore\n"
-            )
-            
-            logger.debug("Parsing HMMER records")
-            record_count = 0
-            hit_count = 0
-            
-            for record in SearchIO.parse(hmmer_output_file, "hmmer3-text"):
-                record_count += 1                
-                for hit in record.hits:
-                    hit_count += 1                    
-                    for hsp in hit.hsps:
-                        query_seq = str(hsp.query.seq)
-                        subject_seq = clean_shipID(str(hsp.hit.seq))
-                        aln_length = hsp.aln_span
-                        query_start = hsp.query_start
-                        query_end = hsp.query_end
-                        gaps = str("N/A")
-                        bitscore = hsp.bitscore
-                        evalue = hsp.evalue
-                        
-                        tsv_file.write(
-                            f"{hit.id}\t{record.id}\t{aln_length}\t{query_start}\t{query_end}\t{gaps}\t{query_seq}\t{subject_seq}\t{evalue}\t{bitscore}\n"
-                        )            
-        return parsed_file
-
-    except Exception as e:
-        logger.error(f"Error parsing HMMER output: {str(e)}")
-        logger.exception("Full traceback:")
-        raise
-
-def extract_gene(tsv_file: str, gene_type: str, output_type: str = "hmmer") -> Tuple[str, str]:
-    """Extract gene sequence from HMMER search results.
-    
-    Args:
-        tsv_file: Path to tsv file containing HMMER output or diamond output
-        gene_type: Type of gene to extract (e.g. "tyr")
-    
-    Returns:
-        Tuple[str, str]: (header, sequence) of the best captain gene hit
-    """
-    if output_type == "hmmer":
-        qid = "query_id"
-        qseq = "query_seq"
-        # "query_id\thit_IDs\taln_length\tquery_start\tquery_end\tgaps\tquery_seq\tsubject_seq\tevalue\tbitscore\n"
-    elif output_type == "diamond":
-        qid = "qseqid"
-        qseq = "qseq_translated"
-        # qseqid sseqid length qstart qend gaps qseq/qseq_translated sseq evalue bitscore        
-    
-    try:
-        # Parse HMMER results
-        data = pd.read_csv(tsv_file, sep="\t")
-        
-        # Get best hit (lowest e-value) for each query
-        min_evalue_rows = data.loc[data.groupby(qid)["evalue"].idxmin()]
-        min_evalue_rows = min_evalue_rows.reset_index(drop=True)
-        
-        if min_evalue_rows.empty:
-            logger.warning(f"No {gene_type} gene found in sequence")
-            return None
-            
-        # Extract gene sequence from best hit
-        # Remove any '.' characters that HMMER might have inserted
-        header = min_evalue_rows.loc[0, qid]
-        gene_seq = min_evalue_rows.loc[0, qseq].replace(".", "")
-        
-        logger.info(f"Extracted {gene_type} gene sequence of length {len(gene_seq)}")
-        return header, gene_seq 
-        
-    except Exception as e:
-        logger.error(f"Error extracting {gene_type} gene sequence: {e}")
-        return None
-
->>>>>>> a472b064
 
 
 def circos_prep(blast_output, links_output, layout_output):
@@ -511,19 +409,6 @@
             logger.warning("HMMER results DataFrame is empty after dropping NaNs.")
             return None, None, None
 
-<<<<<<< HEAD
-=======
-def select_ship_family(hmmer_results):
-    """Selects the best matching Starship family from HMMER results."""
-    hmmer_results["evalue"] = pd.to_numeric(hmmer_results["evalue"], errors="coerce")
-    hmmer_results.dropna(subset=["evalue"], inplace=True)
-
-    if hmmer_results.empty:
-        logger.warning("HMMER results DataFrame is empty after dropping NaNs.")
-        return None, None, None
-
-    try:
->>>>>>> a472b064
         hmmer_results_sorted = hmmer_results.sort_values(by=["query_id", "evalue"])
         best_matches = hmmer_results_sorted.drop_duplicates(
             subset="query_id", keep="first"
@@ -550,7 +435,7 @@
         return None, None, None
 
 
-# TODO: add qseq_translated to the output``
+# TODO: add qseq_translated to the output
 def run_diamond(
     db_list=None,
     query_type=None,
@@ -559,13 +444,12 @@
     query_fasta=None,
     threads=2,
 ):
-<<<<<<< HEAD
     """Run DIAMOND search against protein database.
 
     Args:
         db_list: Dictionary containing database paths
         query_type: Type of query sequence ('nucl' or 'prot')
-        input_genes: Gene type to search against (default: 'tyr')
+        input_gene: Gene type to search against (default: 'tyr')
         input_eval: E-value threshold
         query_fasta: Path to query FASTA file
         threads: Number of threads to use
@@ -577,9 +461,9 @@
         diamond_out = tempfile.NamedTemporaryFile(suffix=".tsv", delete=False).name
 
         try:
-            diamond_db = db_list["gene"][input_genes]["prot"]
+            diamond_db = db_list["gene"][input_gene]["prot"]
         except KeyError:
-            raise ValueError(f"Database path not found for gene type: {input_genes}")
+            raise ValueError(f"Database path not found for gene type: {input_gene}")
 
         if not os.path.exists(diamond_db) or os.path.getsize(diamond_db) == 0:
             raise ValueError(f"DIAMOND database {diamond_db} not found or is empty")
@@ -644,41 +528,6 @@
         if "diamond_out" in locals() and os.path.exists(diamond_out):
             os.unlink(diamond_out)
 
-=======
-    from src.utils.seq_utils import write_fasta
-    diamond_out = tempfile.NamedTemporaryFile(suffix=".faa").name
-
-    # only using protein db for now
-    diamond_db = db_list["gene"][input_gene]["prot"]
-    if not os.path.exists(diamond_db) or os.path.getsize(diamond_db) == 0:
-        raise ValueError(f"BLAST database {diamond_db} not found or is empty.")
-
-    if query_type == "nucl":
-        blast_type = "blastx"
-        out_fmt = "6 qseqid sseqid length qstart qend gaps qseq_translated sseq evalue bitscore"
-    else:
-        blast_type = "blastp"
-        out_fmt = "6 qseqid sseqid length qstart qend gaps qseq sseq evalue bitscore"
-
-    header = "query_sequence"
-    diamond_cmd = f"/usr/bin/diamond {blast_type} --db {diamond_db} -q {query_fasta} -f {out_fmt} -e 0.001 --strand both -p {threads} -k 1 --skip-missing-seqids | cut -f 7 | sed '1i >{header}' > {diamond_out}"
-    logger.debug(f"Running Diamond command: {diamond_cmd}")
-    subprocess.run(diamond_cmd, shell=True, check=True)
-
-    # select the top hit
-    # gene_header, gene_seq = extract_gene(diamond_out, input_gene, output_type="diamond")
-
-    # protein_out = tempfile.NamedTemporaryFile(
-    #     suffix=".faa", delete=False
-    # ).name
-    # write_fasta({gene_header: gene_seq}, protein_out)
-
-    # column_names = out_fmt.split()[1:]
-    # diamond_df = pd.read_csv(diamond_out, sep="\t", names=column_names)
-
-    # return diamond_df.to_dict("records"), protein_out
-    return diamond_out
->>>>>>> a472b064
 
 def make_captain_alert(family, aln_length, evalue, search_type):
     try:
