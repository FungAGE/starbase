--- conflicted
+++ resolved
@@ -5,11 +5,7 @@
 import subprocess
 import json
 import pandas as pd
-from src.config.logging import get_logger
-<<<<<<< HEAD
-=======
 import uuid
->>>>>>> b9a3093d
 
 from Bio import SearchIO
 
@@ -17,10 +13,8 @@
     clean_shipID,
 )
 from src.components.error_boundary import create_error_alert
-<<<<<<< HEAD
-=======
 from src.config.cache import cache_dir
->>>>>>> b9a3093d
+from src.config.logging import get_logger
 
 logger = get_logger(__name__)
 
