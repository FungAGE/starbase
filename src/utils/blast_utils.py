--- conflicted
+++ resolved
@@ -19,25 +19,6 @@
 
 logger = logging.getLogger(__name__)
 
-<<<<<<< HEAD
-def write_temp_fasta(queries):
-    try:
-        tmp_query_fasta = tempfile.NamedTemporaryFile(suffix=".fa", delete=False).name
-
-        records = []
-        for header, sequence in queries:
-            cleaned_query_seq = SeqRecord(Seq(sequence), id=header, description="")
-            records.append(cleaned_query_seq)
-
-        SeqIO.write(records, tmp_query_fasta, "fasta")
-        logging.debug(f"Temporary FASTA file written: {tmp_query_fasta}")
-
-        return tmp_query_fasta
-    except Exception as e:
-        logging.error(f"Error writing temporary FASTA: {e}")
-        return None
-=======
->>>>>>> f1e2f889
 
 def print_table(list_thing, output_name, header=""):
     with open(output_name, "w") as ofile:
@@ -47,48 +28,6 @@
             hitstring = "\t".join(str(tab) for tab in line)
             ofile.write(hitstring + "\n")
 
-<<<<<<< HEAD
-def check_input(query_text_input, query_file_contents):
-    try:
-        # Ensure input is provided
-        if query_text_input in ("", None) and query_file_contents is None:
-            raise ValueError(
-                "No input provided. Both text and file contents are empty."
-            )
-        elif query_text_input and query_file_contents:
-            logging.warning(
-                "Both text input and file contents are provided. Only one will be processed."
-            )
-            return "both", None
-
-        # Process text input
-        if query_text_input:
-            input_type = "text"
-            header, query = parse_fasta_from_text(query_text_input)
-            if not header or not query:
-                raise ValueError("Failed to parse text input.")
-            parsed_sequences = [(header, query)]
-
-        # Process file input
-        elif query_file_contents:
-            input_type = "file"
-            parsed_sequences = parse_fasta_from_file(query_file_contents)
-            if not parsed_sequences or len(parsed_sequences) == 0:
-                raise ValueError("Failed to parse file contents.")
-            header = parsed_sequences[0][
-                0
-            ]  # Using the first sequence header for logging
-
-        logging.debug(
-            f"Input type: {input_type}, Header: {header}, Query Length: {len(parsed_sequences[0][1]) if parsed_sequences else 'None'}"
-        )
-        return input_type, parsed_sequences
-
-    except Exception as e:
-        logging.error(f"Error in check_input: {e}")
-        return None, None
-=======
->>>>>>> f1e2f889
 
 def stitch_blast(tabfile, output_name):
     # ------------------------------------------------------
@@ -269,38 +208,6 @@
     return df
 
 
-<<<<<<< HEAD
-def guess_seq_type(queries):
-    try:
-        if queries is None:
-            logging.error("queries is None.")
-            return None
-
-        query_types = []
-        for i in range(0, len(queries)):
-            query_seq = queries[i][1]
-            cleaned_seq = clean_lines(query_seq)
-
-            nucl_count = sum(1 for nt in query_seq.upper() if nt in nucl_char)
-            prot_count = sum(1 for aa in query_seq.upper() if aa in prot_char)
-
-            query_type = "nucl" if nucl_count >= (0.8 * len(cleaned_seq)) else "prot"
-            logging.debug(
-                f"Cleaned sequence length: {len(cleaned_seq)}, Sequence type guessed: {query_type}, Nucleotide count: {nucl_count}, Protein count: {prot_count}"
-            )
-            query_types.append(query_type)
-
-        # Check if all items in query_types are the same
-        if all(qt == query_types[0] for qt in query_types):
-            logging.info(f"All queries are of type: {query_types[0]}")
-            return query_types[
-                0
-            ]  # Return the consistent type (either "nucl" or "prot")
-        else:
-            logging.error(f"queries are of mixed types: {e}")
-            return None
-
-=======
 def run_blast(db_list, query_type, query_fasta, tmp_blast, input_eval=0.01, threads=2):
     try:
         # Add input size check
@@ -367,7 +274,6 @@
     except subprocess.TimeoutExpired:
         logger.error("BLAST search timed out after 5 minutes")
         return None
->>>>>>> f1e2f889
     except Exception as e:
         logger.error(f"Error during BLAST search: {e}")
         return None
@@ -380,77 +286,6 @@
     query_fasta=None,
     threads=None,
 ):
-<<<<<<< HEAD
-    try:
-        db_type = "nucl"
-
-        blastdb = db_list["ship"][db_type]
-        if db_type == "nucl":
-            if query_type == "nucl":
-                blast_program = NcbiblastnCommandline
-            else:
-                blast_program = NcbitblastnCommandline
-        else:
-            if query_type == "prot":
-                blast_program = NcbiblastpCommandline
-            else:
-                blast_program = NcbiblastxCommandline
-
-        if not os.path.exists(blastdb) or os.path.getsize(blastdb) == 0:
-            raise ValueError(f"BLAST database {blastdb} not found or is empty.")
-
-        logging.info(f"Running BLAST with query: {query_fasta}, Database: {blastdb}")
-        blast_cline = blast_program(
-            query=query_fasta,
-            db=blastdb,
-            evalue=input_eval,
-            out=tmp_blast,
-            outfmt="6 qseqid sseqid pident length mismatch gapopen qstart qend sstart send evalue bitscore qseq sseq",
-            num_threads=threads,
-        )
-        stdout, stderr = blast_cline()
-        logging.debug(f"BLAST stdout: {stdout}, stderr: {stderr}")
-
-        # Optionally stitch BLAST results
-        # if stitch:
-        #     stitched_blast_tmp = tempfile.NamedTemporaryFile(suffix=".stitch").name
-        #     stitch_blast_cmd = f"python bin/BLASTstitcher.py -i {tmp_blast} -o {stitched_blast_tmp}"
-        #     subprocess.run(stitch_blast_cmd, shell=True)
-        #     ship_blast_out = stitched_blast_tmp
-
-        # with open(tmp_query_fasta, "r") as file:
-        #     file_contents = file.read()
-        # logging.info(file_contents)
-
-        # with open(tmp_blast, "r") as file:
-        #     file_contents = file.read()
-        # logging.info(file_contents)
-
-        df = pd.read_csv(
-            tmp_blast,
-            sep="\t",
-            names=[
-                "qseqid",
-                "sseqid",
-                "pident",
-                "length",
-                "mismatch",
-                "gapopen",
-                "qstart",
-                "qend",
-                "sstart",
-                "send",
-                "evalue",
-                "bitscore",
-                "qseq",
-                "sseq",
-            ],
-        )
-
-        df["qseqid"] = df["qseqid"].replace("|-", "").replace("|+", "").replace("|", "")
-
-        logging.info(f"BLAST results parsed with {len(df)} hits.")
-=======
     tmp_hmmer = tempfile.NamedTemporaryFile(suffix=".hmmer.txt").name
     hmmer_db = db_list["gene"][input_genes]["hmm"][query_type]
     if not os.path.exists(hmmer_db) or os.path.getsize(hmmer_db) == 0:
@@ -465,7 +300,6 @@
         # Cap threads to avoid oversubscription
         # Maximum 4 threads per HMMER process to leave resources for other concurrent requests
         threads = min(int(threads), 4)
->>>>>>> f1e2f889
 
     hmmer_cmd = f"hmmsearch -o {tmp_hmmer} --cpu {threads} --domE {input_eval} {hmmer_db} {query_fasta}"
     logger.info(f"Running HMMER search: {hmmer_cmd}")
@@ -537,18 +371,7 @@
             for hit in record.hits:
                 for hsp in hit.hsps:
                     query_seq = str(hsp.query.seq)
-<<<<<<< HEAD
-                    subject_seq = re.sub(
-                        "-Captain_.*",
-                        "",
-                        str(hsp.hit.seq)
-                        .replace("|-", "")
-                        .replace("|+", "")
-                        .replace("|", ""),
-                    )
-=======
                     subject_seq = clean_shipID(str(hsp.hit.seq))
->>>>>>> f1e2f889
                     aln_length = hsp.aln_span
                     query_start = hsp.query_start
                     query_end = hsp.query_end
