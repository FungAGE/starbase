from Bio import SeqIO
import hashlib

from sqlalchemy import (
    create_engine,
    text,
    Column,
    Integer,
    String,
    Numeric,
    VARCHAR,
    ForeignKey,
)
from sqlalchemy.orm import sessionmaker, relationship

<<<<<<< HEAD
from src.components.sql_engine import engine, Base
=======
from src.database import starbase_engine, Base
>>>>>>> d649008e


# set up table classes
class Accessions(Base):
    __tablename__ = "accessions"
    id = Column(Integer, primary_key=True, autoincrement=True)
    ship_name = Column(String)
    accession = Column(String)
    accession_tag = Column(String)
    accession_new = Column(Numeric)

    ships = relationship("Ships", order_by="Ships.id", back_populates="accession_obj")
    gff = relationship("Gff", order_by="Gff.ship_id", back_populates="accession_obj")
    joined_ships = relationship(
        "JoinedShips", order_by="JoinedShips.ship_id", back_populates="accession_obj"
    )


class Ships(Base):
    __tablename__ = "ships"
    id = Column(Integer, primary_key=True, autoincrement=True)
    sequence = Column(String)
    md5 = Column(String)
    accession = Column(Integer, ForeignKey("accessions.id"))

    accession_obj = relationship("Accessions", back_populates="ships")


class Captains(Base):
    __tablename__ = "captains"
    id = Column(Integer, primary_key=True, autoincrement=True)
    captainID = Column(String)
    sequence = Column(String)
    ship_id = Column(Integer)
    reviewed = Column(String)


class Genomes(Base):
    __tablename__ = "genomes"
    id = Column(Integer)
    ome = Column(VARCHAR)
    genus = Column(VARCHAR)
    species = Column(VARCHAR)
    strain = Column(VARCHAR)
    version = Column(VARCHAR)
    genomeSource = Column(VARCHAR)
    citation = Column(VARCHAR)
    biosample = Column(VARCHAR)
    acquisition_date = Column(Integer)


class Taxonomy(Base):
    __tablename__ = "taxonomy"
    id = Column(Integer)
    name = Column(VARCHAR)
    taxID = Column(VARCHAR)
    superkingdom = Column(VARCHAR)
    clade = Column(VARCHAR)
    kingdom = Column(VARCHAR)
    subkingdom = Column(VARCHAR)
    phylum = Column(VARCHAR)
    subphylum = Column(VARCHAR)
    class_ = Column(VARCHAR, name="class")
    subclass = Column(VARCHAR)
    order = Column(VARCHAR)
    suborder = Column(VARCHAR)
    family = Column(VARCHAR)
    genus = Column(VARCHAR)
    species = Column(VARCHAR)
    section = Column(VARCHAR)


class FamilyNames(Base):
    __tablename__ = "family_names"
    id = Column(Integer)
    longFamilyID = Column(VARCHAR)
    oldFamilyID = Column(VARCHAR)
    clade = Column(Integer)
    newFamilyID = Column(Integer)
    familyName = Column(VARCHAR)
    type_element_reference = Column(VARCHAR)
    notes = Column(VARCHAR)
    otherFamilyID = Column(VARCHAR)
    paper_id = Column(Integer)


class Papers(Base):
    __tablename__ = "papers"
    id = Column(Integer)
    Key = Column(String)
    ItemType = Column(String)
    PublicationYear = Column(Integer)
    Author = Column(String)
    Title = Column(String)
    PublicationTitle = Column(String)
    DOI = Column(String)
    Url = Column(String)
    AbstractNote = Column(String)
    Date = Column(String)
    starshipMentioned = Column(String)
    typePaper = Column(String)
    shortCitation = Column(VARCHAR)


class NavisHaplotype(Base):
    __tablename__ = "navis_haplotype"
    id = Column(Integer)
    starship_navis = Column(String)
    starship_haplotype = Column(String)
    ship_family_id = Column(Integer)


class Gff(Base):
    __tablename__ = "gff"
    accession = Column(VARCHAR)
    source = Column(VARCHAR)
    type = Column(VARCHAR)
    start = Column(Integer)
    end = Column(Integer)
    phase = Column(VARCHAR)
    strand = Column(VARCHAR)
    score = Column(VARCHAR)
    attributes = Column(VARCHAR)
    ship_id = Column(Integer)


class StarshipFeatures(Base):
    __tablename__ = "starship_features"
    id = Column(Integer)
    contigID = Column(VARCHAR)
    starshipID = Column(VARCHAR)
    captainID = Column(VARCHAR)
    elementBegin = Column(VARCHAR)
    elementEnd = Column(VARCHAR)
    elementLength = Column(VARCHAR)
    strand = Column(VARCHAR)
    boundaryType = Column(VARCHAR)
    emptySiteID = Column(VARCHAR)
    emptyContig = Column(VARCHAR)
    emptyBegin = Column(VARCHAR)
    emptyEnd = Column(VARCHAR)
    emptySeq = Column(VARCHAR)
    upDR = Column(VARCHAR)
    downDR = Column(VARCHAR)
    DRedit = Column(VARCHAR)
    upTIR = Column(VARCHAR)
    downTIR = Column(VARCHAR)
    TIRedit = Column(VARCHAR)
    nestedInside = Column(VARCHAR)
    containNested = Column(VARCHAR)
    ship_id = Column(Integer)


class JoinedShips(Base):
    __tablename__ = "joined_ships"
    starshipID = Column(String)
    genus = Column(String)
    species = Column(String)
    strain = Column(String)
    evidence = Column(String)
    source = Column(String)
    contigID = Column(String)
    captainID = Column(String)
    elementBegin = Column(Integer)
    elementEnd = Column(Integer)
    size = Column(Integer)
    strand = Column(String)
    boundaryType = Column(String)
    emptySiteID = Column(String)
    emptyContig = Column(String)
    emptyBegin = Column(Integer)
    emptyEnd = Column(Integer)
    emptySeq = Column(String)
    upDR = Column(String)
    downDR = Column(String)
    DRedit = Column(String)
    upTIR = Column(String)
    downTIR = Column(String)
    TIRedit = Column(String)
    nestedInside = Column(String)
    containNested = Column(String)
    dr = Column(String)
    tir = Column(String)
    starship_navis = Column(String)
    starship_haplotype = Column(String)
    target = Column(String)
    spok = Column(String)
    ars = Column(String)
    other = Column(String)
    hgt = Column(String)
    ship_family_id = Column(Integer)
    curated_status = Column(String)
    taxid = Column(Integer)
    ship_id = Column(Integer)
    genome_id = Column(String)
    ome = Column(String)
    orphan = Column(String)
    captainID_new = Column(Integer)


class Submissions(Base):
    __tablename__ = "submissions_table"
    seq_contents = Column(String)
    seq_filename = Column(String)
    seq_date = Column(String)
    anno_contents = Column(String)
    anno_filename = Column(String)
    anno_date = Column(String)
    uploader = Column(String)
    evidence = Column(String)
    genus = Column(String)
    species = Column(String)
    hostchr = Column(String)
    shipstart = Column(Integer)
    shipend = Column(Integer)
    shipstrand = Column(String)
    comment = Column(String)
    id = Column(Integer)


# TODO: add new tables
# - empty sites
# - representative ships (maybe just add a column?)
# - blast results

# relationships

Ships.accession = relationship(
    "Accessions", order_by=Accessions.id, back_populates="ships"
)

Gff.ship_id = relationship("Accessions", order_by=Accessions.id, back_populates="gff")

# Initialize the SQLite engine
Session = sessionmaker(bind=starbase_engine)


def update_md5(engine, table, id_column, seq_column, md5_column):
    # Open a connection to the database
    with engine.connect() as connection:
        # Fetch rows where the md5 column is still NULL
        select_query = text(
            f"SELECT {id_column}, {seq_column} FROM {table} WHERE {md5_column} IS NULL"
        )
        result = connection.execute(select_query).fetchall()

        # Loop through the rows and calculate the MD5 hash for each long string
        for row in result:
            id_value = row[0]
            seq = row[1]

            # Generate the MD5 hash
            md5_hash = hashlib.md5(seq.encode()).hexdigest()

            # Update the table with the generated MD5 hash
            update_query = text(
                f"UPDATE {table} SET {md5_column} = :md5_hash WHERE {id_column} = :id_value"
            )
            connection.execute(
                update_query, {"md5_hash": md5_hash, "id_value": id_value}
            )


def update_table(engine, table, id_column, seq_column, fasta_file):
    records = SeqIO.parse(fasta_file, "fasta")
    with engine.connect() as connection:
        with connection.begin():
            for record in records:
                name = str(record["id"])
                sequence = str(record["seq"])
                insert_query = text(
                    f"""
                    INSERT INTO {table} ({id_column}, {seq_column})
                    VALUES (:name, :sequence);
                    """
                )
                connection.execute(insert_query, {"name": name, "sequence": sequence})


update_table(
    starbase_engine,
    "ships",
)


# TODO: update gff
# TODO: verify attributes

# TODO: update features or joined_ships?

# TODO: update genomes

# TODO: update taxonomy

# TODO: check for duplicates<|MERGE_RESOLUTION|>--- conflicted
+++ resolved
@@ -13,11 +13,7 @@
 )
 from sqlalchemy.orm import sessionmaker, relationship
 
-<<<<<<< HEAD
-from src.components.sql_engine import engine, Base
-=======
 from src.database import starbase_engine, Base
->>>>>>> d649008e
 
 
 # set up table classes
