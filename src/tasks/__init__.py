--- conflicted
+++ resolved
@@ -137,230 +137,8 @@
         return None
 
 
-<<<<<<< HEAD
 @celery.task(name="run_multi_pgv_task")
 def run_multi_pgv_task(gff_files, seqs, tmp_file, len_thr, id_thr):
-=======
-@celery.task(
-    name="check_exact_matches_task", bind=True, max_retries=3, retry_backoff=True
-)
-def check_exact_matches_task(self, fasta: str, ships_dict: list) -> Optional[str]:
-    from src.utils.classification_utils import check_exact_match
-
-    try:
-        # Check if fasta is content rather than a file path
-        if isinstance(fasta, dict) and "content" in fasta:
-            # Create a temporary file with the content
-            tmp_file = tempfile.NamedTemporaryFile(suffix=".fa", delete=False).name
-            with open(tmp_file, "w") as f:
-                f.write(fasta["content"])
-            fasta_path = tmp_file
-        else:
-            fasta_path = fasta
-
-        # Convert the list of dictionaries back to DataFrame
-        existing_ships = pd.DataFrame.from_dict(ships_dict)
-        return check_exact_match(fasta_path, existing_ships)
-    except Exception as e:
-        logger.error(f"Exact match check failed: {str(e)}")
-        self.retry(exc=e, countdown=3)
-        return None
-
-
-@celery.task(
-    name="check_contained_matches_task", bind=True, max_retries=3, retry_backoff=True
-)
-def check_contained_matches_task(self, fasta: str, ships_dict: list) -> Optional[str]:
-    from src.utils.classification_utils import check_contained_match
-
-    try:
-        # Check if fasta is content rather than a file path
-        if isinstance(fasta, dict) and "content" in fasta:
-            # Create a temporary file with the content
-            tmp_file = tempfile.NamedTemporaryFile(suffix=".fa", delete=False).name
-            with open(tmp_file, "w") as f:
-                f.write(fasta["content"])
-            fasta_path = tmp_file
-        else:
-            fasta_path = fasta
-
-        # Convert the list of dictionaries back to DataFrame
-        existing_ships = pd.DataFrame.from_dict(ships_dict)
-
-        # Run the check
-        result = check_contained_match(fasta_path, existing_ships=existing_ships)
-        return result
-
-    except Exception as e:
-        logger.error(f"Contained match check failed: {str(e)}")
-        self.retry(exc=e, countdown=3)
-        return None
-
-
-@celery.task(
-    name="check_similar_matches_task", bind=True, max_retries=3, retry_backoff=True
-)
-def check_similar_matches_task(
-    self, fasta: str, ships_dict: list, threshold: float = 0.9
-) -> Optional[str]:
-    from src.utils.classification_utils import check_similar_match
-
-    try:
-        # Check if fasta is content rather than a file path
-        if isinstance(fasta, dict) and "content" in fasta:
-            # Create a temporary file with the content
-            tmp_file = tempfile.NamedTemporaryFile(suffix=".fa", delete=False).name
-            with open(tmp_file, "w") as f:
-                f.write(fasta["content"])
-            fasta_path = tmp_file
-        else:
-            fasta_path = fasta
-
-        logger.info(f"Starting similar match task with {len(ships_dict)} ships")
-        # Convert list of dicts back to DataFrame
-        existing_ships = pd.DataFrame.from_dict(ships_dict)
-        logger.info(f"Converted to DataFrame with shape {existing_ships.shape}")
-
-        result = check_similar_match(fasta_path, existing_ships, threshold)
-        logger.info(f"Similar match result: {result}")
-        return result
-    except Exception as e:
-        logger.error(f"Similar match check failed: {str(e)}")
-        self.retry(exc=e, countdown=3)
-        return None
-
-
-@celery.task(
-    name="run_family_classification_task", bind=True, max_retries=3, retry_backoff=True
-)
-def run_family_classification_task(self, fasta, seq_type):
-    from src.utils.classification_utils import classify_family
-
-    try:
-        # Check if fasta is content rather than a file path
-        if isinstance(fasta, dict) and "content" in fasta:
-            # Create a temporary file with the content
-            tmp_file = tempfile.NamedTemporaryFile(suffix=".fa", delete=False).name
-            with open(tmp_file, "w") as f:
-                f.write(fasta["content"])
-            fasta_path = tmp_file
-        else:
-            fasta_path = fasta
-
-        family_dict, protein_file = classify_family(
-            fasta=fasta_path,
-            seq_type=seq_type,
-            threads=1,
-        )
-
-        if family_dict:
-            # Convert numpy types to Python native types
-            family_dict = {
-                "family": family_dict["family"],
-                "aln_length": int(family_dict["aln_length"]),  # Convert np.int64 to int
-                "evalue": float(family_dict["evalue"]),  # Convert np.float64 to float
-            }
-
-            # If protein file exists, read its content
-            if protein_file and os.path.exists(protein_file):
-                with open(protein_file, "r") as f:
-                    protein_content = f.read()
-                family_dict["protein_content"] = protein_content
-
-                # Clean up temporary file
-                try:
-                    os.unlink(protein_file)
-                except Exception as e:
-                    logger.error(f"Error cleaning up HMMER results file: {str(e)}")
-
-        return family_dict
-    except Exception as e:
-        logger.error(f"Family classification failed: {str(e)}")
-        self.retry(exc=e, countdown=3)
-        return None
-
-
-@celery.task(
-    name="run_navis_classification_task", bind=True, max_retries=3, retry_backoff=True
-)
-def run_navis_classification_task(self, fasta, existing_captains):
-    from src.utils.classification_utils import classify_navis
-
-    try:
-        # Check if fasta is content rather than a file path
-        if isinstance(fasta, dict) and "content" in fasta:
-            # Create a temporary file with the content
-            tmp_file = tempfile.NamedTemporaryFile(suffix=".fa", delete=False).name
-            with open(tmp_file, "w") as f:
-                f.write(fasta["content"])
-            fasta_path = tmp_file
-        else:
-            fasta_path = fasta
-
-        # Convert existing_captains to DataFrame if it's a list of dicts
-        if isinstance(existing_captains, list):
-            existing_captains = pd.DataFrame.from_dict(existing_captains)
-
-        return classify_navis(fasta_path, existing_captains)
-    except Exception as e:
-        logger.error(f"Navis classification failed: {str(e)}")
-        self.retry(exc=e, countdown=3)
-        return None
-
-
-@celery.task(
-    name="run_haplotype_classification_task",
-    bind=True,
-    max_retries=3,
-    retry_backoff=True,
-)
-def run_haplotype_classification_task(self, fasta, existing_ships, navis):
-    from src.utils.classification_utils import classify_haplotype
-
-    try:
-        # Check if fasta is content rather than a file path
-        if isinstance(fasta, dict) and "content" in fasta:
-            # Create a temporary file with the content
-            tmp_file = tempfile.NamedTemporaryFile(suffix=".fa", delete=False).name
-            with open(tmp_file, "w") as f:
-                f.write(fasta["content"])
-            fasta_path = tmp_file
-        else:
-            fasta_path = fasta
-
-        # Convert existing_ships to DataFrame if it's a list of dicts
-        if isinstance(existing_ships, list):
-            existing_ships = pd.DataFrame.from_dict(existing_ships)
-
-        return classify_haplotype(fasta_path, existing_ships, navis)
-    except Exception as e:
-        logger.error(f"Haplotype classification failed: {str(e)}")
-        self.retry(exc=e, countdown=3)
-        return None
-
-
-@celery.task(
-    name="run_metaeuk_easy_predict_task", bind=True, max_retries=3, retry_backoff=True
-)
-def run_metaeuk_easy_predict_task(self, fasta, ref_db, output_prefix, threads):
-    from src.utils.classification_utils import metaeuk_easy_predict
-
-    try:
-        return metaeuk_easy_predict(
-            query_fasta=fasta,
-            ref_db=ref_db,
-            output_prefix=output_prefix,
-            threads=threads,
-        )
-    except Exception as e:
-        logger.error(f"Metaeuk failed: {str(e)}")
-        self.retry(exc=e, countdown=3)
-        return None
-
-
-@celery.task(name="run_multi_pgv_task", bind=True, max_retries=3, retry_backoff=True)
-def run_multi_pgv_task(self, gff_files, seqs, tmp_file, len_thr, id_thr):
->>>>>>> 9e2d4d3b
     from src.pages.pgv import multi_pgv
 
     try:
@@ -384,18 +162,8 @@
         return None
 
 
-<<<<<<< HEAD
 @celery.task(name="run_classification_workflow_task", bind=True)
 def run_classification_workflow_task(self, upload_data, meta_dict=None):
-=======
-@celery.task(
-    name="run_classification_workflow_task",
-    bind=True,
-    max_retries=3,
-    retry_backoff=True,
-)
-def run_classification_workflow_task(self, upload_data):
->>>>>>> 9e2d4d3b
     """Celery task to run the classification workflow in the background.
 
     The workflow itself runs tasks sequentially, but the entire workflow
