--- conflicted
+++ resolved
@@ -1,3 +1,5 @@
+import os
+import uuid
 import tempfile
 import pandas as pd
 from typing import Optional
@@ -7,13 +9,6 @@
 from src.utils.seq_utils import write_temp_fasta
 from src.utils.blast_utils import run_blast, run_hmmer
 from src.config.logging import get_logger
-<<<<<<< HEAD
-=======
-import pandas as pd
-from typing import Optional
-import os
-import uuid
->>>>>>> b9a3093d
 
 logger = get_logger(__name__)
 
