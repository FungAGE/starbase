--- conflicted
+++ resolved
@@ -11,9 +11,6 @@
 from src.config.settings import PHYLOGENY_PATHS
 logger = logging.getLogger(__name__)
 
-<<<<<<< HEAD
-@cache.memoize()
-=======
 # Define a common retry decorator for database operations
 def db_retry_decorator(additional_retry_exceptions=()):
     """
@@ -32,8 +29,7 @@
         )
     )
 
-@cache.memoize(timeout=86400)
->>>>>>> f212cbfd
+@cache.memoize()
 def fetch_meta_data(curated=False):
     """Fetch metadata from the database with caching."""
     session = StarbaseSession()
@@ -84,12 +80,9 @@
     finally:
         session.close()
 
-<<<<<<< HEAD
 @cache.memoize()
 def fetch_download_data(curated=True, dereplicate=False):
-=======
-def fetch_download_data(curated=False, dereplicate=True):
->>>>>>> f212cbfd
+
     """Fetch download data from the database and cache the result."""
     session = StarbaseSession()
 
@@ -124,11 +117,8 @@
     finally:
         session.close()
 
-<<<<<<< HEAD
-@cache.memoize()
-def fetch_all_ships(curated=True):
-=======
-def fetch_ships(accession_tags=None, curated=False, dereplicate=True):
+@cache.memoize()
+def fetch_all_ships(accession_tags=None, curated=False, dereplicate=True):
     """
     Fetch ship data for specified accession tags.
     
@@ -140,7 +130,6 @@
     Returns:
         pd.DataFrame: DataFrame containing ship data
     """
->>>>>>> f212cbfd
     session = StarbaseSession()
 
     query = """
@@ -198,12 +187,8 @@
         session.close()
     
 
-<<<<<<< HEAD
-@cache.memoize()
-=======
-@cache.memoize(timeout=86400)
+@cache.memoize()
 @db_retry_decorator()
->>>>>>> f212cbfd
 def fetch_ship_table(curated=False):
     """Fetch ship metadata and filter for those with sequence and GFF data."""
     session = StarbaseSession()
