import logging
import pandas as pd
from src.config.database import StarbaseSession
from tenacity import (
    retry,
    stop_after_attempt,
    wait_exponential,
    retry_if_exception_type,
)
from contextlib import contextmanager
import sqlalchemy.exc
from sqlalchemy import text
from src.config.cache import cache
from src.config.settings import PHYLOGENY_PATHS

logger = logging.getLogger(__name__)


# Define a common retry decorator for database operations
def db_retry_decorator(additional_retry_exceptions=()):
    """
    Create a retry decorator for database operations
    Args:
        additional_retry_exceptions: Tuple of additional exceptions to retry on
    """
    retry_exceptions = (sqlalchemy.exc.OperationalError,) + additional_retry_exceptions

    return retry(
        stop=stop_after_attempt(3),
        wait=wait_exponential(multiplier=1, min=4, max=10),
        retry=retry_if_exception_type(retry_exceptions),
        before_sleep=lambda retry_state: logger.warning(
            f"Retrying database operation after error: {retry_state.outcome.exception()}"
        ),
    )


@cache.memoize()
def fetch_meta_data(curated=False, accession_tag=None):
    """
    Fetch metadata from the database with caching.

    Args:
        curated (bool): If True, only return curated entries
        accession_tag (str or list): Single accession tag or list of accession tags

    Returns:
        pd.DataFrame: Metadata for the specified accession tags
    """
    session = StarbaseSession()

    meta_query = """
    SELECT j.ship_family_id, j.curated_status, t.taxID, j.starshipID,
<<<<<<< HEAD
           j.ome, j.size, j.upDR, j.downDR, f.familyName, f.type_element_reference, j.contigID, 
           j.elementBegin, j.elementEnd, t.`order`, t.family, t.name, 
           g.version, g.genomeSource, g.citation, a.accession_tag, j.strain, j.starship_navis, j.starship_haplotype, g.assembly_accession
=======
           j.ome, j.size, j.upDR, j.downDR, f.familyName, f.type_element_reference, j.contigID, j.captainID,
           j.elementBegin, j.elementEnd, t.`order`, t.family, t.genus, t.species, 
           g.version, g.genomeSource, g.citation, a.accession_tag, g.strain, j.starship_navis, j.starship_haplotype, g.assembly_accession
>>>>>>> a472b064
    FROM joined_ships j
    INNER JOIN taxonomy t ON j.taxid = t.id
    INNER JOIN accessions a ON j.ship_id = a.id
    LEFT JOIN family_names f ON j.ship_family_id = f.id
    LEFT JOIN genomes g ON j.genome_id = g.id
    """

    params = []
    if curated:
        meta_query += " WHERE j.curated_status = 'curated'"

    if accession_tag:
        where_clause = " WHERE " if not curated else " AND "
        if isinstance(accession_tag, list):
            # Use ? for SQLite placeholders
            placeholders = ",".join(["?"] * len(accession_tag))
            meta_query += f"{where_clause}a.accession_tag IN ({placeholders})"
            params = tuple(accession_tag)
        else:
            # Use ? for SQLite placeholder
            meta_query += f"{where_clause}a.accession_tag = ?"
            params = (accession_tag,)

    try:
        if params:
            meta_df = pd.read_sql_query(meta_query, session.bind, params=params)
        else:
            meta_df = pd.read_sql_query(meta_query, session.bind)

        return meta_df
    except Exception as e:
        logger.error(f"Error fetching meta data: {str(e)}")
        raise
    finally:
        session.close()


@cache.memoize()
def fetch_paper_data():
    """Fetch paper data from the database and cache the result."""
    session = StarbaseSession()

    paper_query = """
    SELECT p.Title, p.Author, p.PublicationYear, p.DOI, p.Url, 
           p.shortCitation, f.familyName, f.type_element_reference
    FROM papers p
    LEFT JOIN family_names f ON p.shortCitation = f.type_element_reference
    """
    try:
        paper_df = pd.read_sql_query(paper_query, session.bind)
        if paper_df.empty:
            logger.warning("Fetched paper DataFrame is empty.")
        return paper_df
    except Exception as e:
        logger.error(f"Error fetching paper data: {str(e)}")
        raise
    finally:
        session.close()


@cache.memoize()
def fetch_download_data(curated=True, dereplicate=False):
    """Fetch download data from the database and cache the result."""
    session = StarbaseSession()

    query = """
    SELECT a.accession_tag, f.familyName, p.shortCitation, t.`order`, t.family, t.name 
    FROM joined_ships j
    INNER JOIN taxonomy t ON j.taxid = t.id
    INNER JOIN accessions a ON j.ship_id = a.id
    LEFT JOIN family_names f ON j.ship_family_id = f.id
    LEFT JOIN genomes g ON j.genome_id = g.id
    LEFT JOIN papers p ON f.type_element_reference = p.shortCitation
    -- Only show entries that have sequences
    INNER JOIN ships s ON s.accession = a.id
    WHERE 1=1
    """

    if curated:
        query += " AND j.curated_status = 'curated'"

    try:
        df = pd.read_sql_query(query.strip(), session.bind)

        if dereplicate:
            df = df.drop_duplicates(subset="accession_tag")

        if df.empty:
            logger.warning("Fetched Download DataFrame is empty.")
        return df
    except Exception as e:
        logger.error(f"Error fetching download data: {str(e)}")
        raise
    finally:
        session.close()


@cache.memoize()
@db_retry_decorator()
def fetch_ships(accession_tags=None, curated=False, dereplicate=True, with_sequence=False):
    """
    Fetch ship data for specified accession tags.

    Args:
        accession_tags (list, optional): List of accession tags to fetch. If None, fetches all ships.
        curated (bool, optional): If True, only fetch curated ships.
        dereplicate (bool, optional): If True, only return one entry per accession tag. Defaults to True.
<<<<<<< HEAD

=======
        with_sequence (bool, optional): If True, fetch sequence data. Defaults to False.
>>>>>>> a472b064
    Returns:
        pd.DataFrame: DataFrame containing ship data
    """
    session = StarbaseSession()

    query = """
    WITH valid_ships AS (
        SELECT DISTINCT 
            a.id as accession_id, 
            a.accession_tag,
            j.curated_status,
            j.elementBegin,
            j.elementEnd,
            j.contigID,
            t.name,
            t.family,
            t.`order`,
            f.familyName,
            g.assembly_accession
        FROM joined_ships j
        INNER JOIN accessions a ON j.ship_id = a.id
        LEFT JOIN taxonomy t ON j.taxid = t.id
        LEFT JOIN family_names f ON j.ship_family_id = f.id
        LEFT JOIN genomes g ON j.genome_id = g.id
        WHERE 1=1
    """

    if accession_tags:
        query += " AND a.accession_tag IN ({})".format(
            ",".join(f"'{tag}'" for tag in accession_tags)
        )
    if curated:
        query += " AND j.curated_status = 'curated'"
<<<<<<< HEAD

    query += """
    )
    SELECT 
        v.*,
        s.sequence
    FROM valid_ships v
    LEFT JOIN ships s ON s.accession = v.accession_id
    """
=======
    
    if with_sequence:   
        query += """
        )
        SELECT 
            v.accession_id,
            v.accession_tag,
            v.curated_status,
            v.elementBegin,
            v.elementEnd,
            v.contigID,
            v.species,
            v.genus,
            v.family,
            v.`order`,
            v.familyName,
            v.assembly_accession,
            s.sequence
        FROM valid_ships v
        LEFT JOIN ships s ON s.accession = v.accession_id
        WHERE s.sequence IS NOT NULL
        """
    else:
        query += """
        )
        SELECT 
            v.accession_id,
            v.accession_tag,
            v.curated_status,
            v.elementBegin,
            v.elementEnd,
            v.contigID,
            v.species,
            v.genus,
            v.family,
            v.`order`,
            v.familyName,
            v.assembly_accession
        FROM valid_ships v
        """
>>>>>>> a472b064

    try:
        df = pd.read_sql_query(query, session.bind)

        if dereplicate:
            df = df.drop_duplicates(subset="accession_tag")

        if df.empty:
            logger.warning("Fetched ships DataFrame is empty.")
        return df
    except Exception as e:
        logger.error(f"Error fetching ships data: {str(e)}")
        raise
    finally:
        session.close()


@cache.memoize()
@db_retry_decorator()
def fetch_ship_table(curated=False):
    """Fetch ship metadata and filter for those with sequence and GFF data."""
    session = StarbaseSession()

    query = """
    SELECT DISTINCT 
        a.accession_tag,
        f.familyName,
        t.name
    FROM joined_ships js
    LEFT JOIN accessions a ON js.ship_id = a.id
    LEFT JOIN taxonomy t ON js.taxid = t.id
    LEFT JOIN family_names f ON js.ship_family_id = f.id
    -- Filter for ships that have sequence data
    LEFT JOIN ships s ON s.accession = a.id AND s.sequence IS NOT NULL
    LEFT JOIN gff g ON g.ship_id = a.id
    WHERE js.orphan IS NULL
    """

    if curated:
        query += " AND js.curated_status = 'curated'"

    query += " ORDER BY f.familyName ASC"

    try:
        df = pd.read_sql_query(query, session.bind)
        return df
    except Exception as e:
        logger.error(f"Error fetching ship table data: {str(e)}")
        raise


@contextmanager
def db_session_manager():
    """Context manager for database sessions with timeout"""
    session = None
    try:
        session = StarbaseSession()
        # SQLite doesn't support SET SESSION, so we'll skip the timeout setting
        if session.bind.dialect.name != "sqlite":
            session.execute(text("SET SESSION wait_timeout=30"))  # Only for MySQL
        yield session
    except Exception as e:
        logger.error(f"Database error: {str(e)}")
        if session:
            session.rollback()
        raise
    finally:
        if session:
            session.close()


@db_retry_decorator()
def fetch_accession_ship(accession_tag):
    """Fetch sequence and GFF data for a specific ship."""
    session = StarbaseSession()

    sequence_query = """
    SELECT s.sequence
    FROM ships s
    LEFT JOIN accessions a ON s.accession = a.id
    WHERE a.accession_tag = :accession_tag
    """

    gff_query = """
    SELECT g.*
    FROM gff g
    LEFT JOIN accessions a ON g.ship_id = a.id
    WHERE a.accession_tag = :accession_tag
    """

    try:
        sequence = pd.read_sql_query(
            sequence_query, session.bind, params={"accession_tag": accession_tag}
        )
        gff_df = pd.read_sql_query(
            gff_query, session.bind, params={"accession_tag": accession_tag}
        )

        # Get the sequence string
        sequence_str = sequence.iloc[0]["sequence"] if not sequence.empty else None

        # Ensure GFF data is a DataFrame
        if gff_df.empty:
            logger.warning(f"No GFF data found for accession: {accession_tag}")
            gff_df = None

        logger.debug(f"GFF data type: {type(gff_df)}")
        logger.debug(f"GFF columns: {gff_df.columns if gff_df is not None else 'None'}")

        return {"sequence": sequence_str, "gff": gff_df}
    except Exception as e:
        logger.error(f"Error fetching ship data for {accession_tag}: {str(e)}")
        raise
    finally:
        session.close()

<<<<<<< HEAD

@db_retry_decorator()
def fetch_captains(accession_tags=None, curated=False, dereplicate=True):
    """
    Fetch captain data for specified accession tags.

    Args:
        accession_tags (list, optional): List of accession tags to fetch. If None, fetches all ships.
        curated (bool, optional): If True, only fetch curated ships.
        dereplicate (bool, optional): If True, only return one entry per accession tag. Defaults to True.

    Returns:
        pd.DataFrame: DataFrame containing ship data
=======
@cache.memoize()
@db_retry_decorator()
def fetch_captains(accession_tags=None, curated=False, with_sequence=False):
    """
    Fetch captain data for specified accession tags.
    
    Args:
        accession_tags (list, optional): List of accession tags to fetch. If None, fetches all captains.
        curated (bool, optional): If True, only fetch curated captains.
        with_sequence (bool, optional): If True, fetch sequence data. Defaults to False.
    
    Returns:
        pd.DataFrame: DataFrame containing captain data
>>>>>>> a472b064
    """
    session = StarbaseSession()

    query = """
<<<<<<< HEAD
    WITH valid_ships AS (
        SELECT DISTINCT 
            c.*
        FROM captains c
        INNER JOIN joined_ships j ON c.id = j.captainID_new
        INNER JOIN accessions a ON j.ship_id = a.id
        WHERE 1=1
    """

    if accession_tags:
        query += " AND a.accession_tag IN ({})".format(
            ",".join(f"'{tag}'" for tag in accession_tags)
        )
    if curated:
        query += " AND j.curated_status = 'curated'"

    query += """
    )
    SELECT 
        v.*,
        s.sequence
    FROM valid_captains v
    LEFT JOIN ships s ON s.accession = v.accession_id
=======
    WITH valid_captains AS (
        SELECT DISTINCT 
            c.*,
            a.id as accession_id, 
            a.accession_tag,
            j.curated_status,
            f.familyName,
            j.starship_navis,
            j.starship_haplotype
        FROM captains c
        INNER JOIN joined_ships j ON c.id = j.captainID_new
        INNER JOIN accessions a ON j.ship_id = a.id
        LEFT JOIN family_names f ON j.ship_family_id = f.id
        WHERE 1=1
>>>>>>> a472b064
    """
    
    if accession_tags:
        query += " AND a.accession_tag IN ({})".format(
            ','.join(f"'{tag}'" for tag in accession_tags)
        )
    if curated:
        query += " AND j.curated_status = 'curated'"
    
    if with_sequence:   
        query += """
        )
        SELECT 
            v.accession_id,
            v.accession_tag,
            v.curated_status,
            s.sequence
        FROM valid_captains v
        LEFT JOIN ships s ON s.accession = v.accession_id
        WHERE s.sequence IS NOT NULL
        """
    else:
        query += """
        )
        SELECT 
            v.accession_id,
            v.accession_tag,
            v.curated_status
        FROM valid_captains v
        """
    try:
        df = pd.read_sql_query(query, session.bind)
<<<<<<< HEAD

        if dereplicate:
            df = df.drop_duplicates(subset="accession_tag")

=======
        
>>>>>>> a472b064
        if df.empty:
            logger.warning("Fetched ships DataFrame is empty.")
        return df
    except Exception as e:
        logger.error(f"Error fetching ships data: {str(e)}")
        raise
    finally:
        session.close()    


@cache.memoize()
def fetch_captain_tree():
    fallback_tree_path = PHYLOGENY_PATHS["tree"]

    with open(fallback_tree_path, "r") as f:
        return f.read()


@cache.memoize()
def fetch_sf_data():
    sf_data = pd.read_csv(PHYLOGENY_PATHS["clades"], sep="\t")

    # Add debug logging
    logger.debug(f"Loaded sf_data columns: {sf_data.columns.tolist()}")
    logger.debug(f"Loaded sf_data head: \n{sf_data.head()}")

    return sf_data


@cache.memoize()
@db_retry_decorator()
def get_database_stats():
    """Get statistics about the Starship database."""
    session = StarbaseSession()
    try:
        # Get curated and uncurated counts
        curated_count = (
            session.execute("""
            SELECT COUNT(DISTINCT a.accession_tag) 
            FROM accessions a
            LEFT JOIN joined_ships j ON j.ship_id = a.id
            WHERE j.curated_status = 'curated'
        """).scalar()
            or 0
        )

        uncurated_count = (
            session.execute("""
            SELECT COUNT(DISTINCT a.accession_tag) 
            FROM accessions a
            LEFT JOIN joined_ships j ON j.ship_id = a.id
            WHERE j.curated_status != 'curated' OR j.curated_status IS NULL
        """).scalar()
            or 0
        )

        stats = {
            "curated_starships": curated_count,
            "uncurated_starships": uncurated_count,
            "species_count": session.execute(
                "SELECT COUNT(DISTINCT name) FROM taxonomy"
            ).scalar()
            or 0,
            "family_count": session.execute(
                "SELECT COUNT(DISTINCT newFamilyID) FROM family_names WHERE newFamilyID IS NOT NULL"
            ).scalar()
            or 0,
        }
        return stats
    except Exception as e:
        logger.error(f"Error fetching database stats: {str(e)}")
        raise
    finally:
        session.close()<|MERGE_RESOLUTION|>--- conflicted
+++ resolved
@@ -51,15 +51,9 @@
 
     meta_query = """
     SELECT j.ship_family_id, j.curated_status, t.taxID, j.starshipID,
-<<<<<<< HEAD
-           j.ome, j.size, j.upDR, j.downDR, f.familyName, f.type_element_reference, j.contigID, 
+           j.ome, j.size, j.upDR, j.downDR, f.familyName, f.type_element_reference, j.contigID, j.captainID,
            j.elementBegin, j.elementEnd, t.`order`, t.family, t.name, 
            g.version, g.genomeSource, g.citation, a.accession_tag, j.strain, j.starship_navis, j.starship_haplotype, g.assembly_accession
-=======
-           j.ome, j.size, j.upDR, j.downDR, f.familyName, f.type_element_reference, j.contigID, j.captainID,
-           j.elementBegin, j.elementEnd, t.`order`, t.family, t.genus, t.species, 
-           g.version, g.genomeSource, g.citation, a.accession_tag, g.strain, j.starship_navis, j.starship_haplotype, g.assembly_accession
->>>>>>> a472b064
     FROM joined_ships j
     INNER JOIN taxonomy t ON j.taxid = t.id
     INNER JOIN accessions a ON j.ship_id = a.id
@@ -159,7 +153,9 @@
 
 @cache.memoize()
 @db_retry_decorator()
-def fetch_ships(accession_tags=None, curated=False, dereplicate=True, with_sequence=False):
+def fetch_ships(
+    accession_tags=None, curated=False, dereplicate=True, with_sequence=False
+):
     """
     Fetch ship data for specified accession tags.
 
@@ -167,11 +163,7 @@
         accession_tags (list, optional): List of accession tags to fetch. If None, fetches all ships.
         curated (bool, optional): If True, only fetch curated ships.
         dereplicate (bool, optional): If True, only return one entry per accession tag. Defaults to True.
-<<<<<<< HEAD
-
-=======
         with_sequence (bool, optional): If True, fetch sequence data. Defaults to False.
->>>>>>> a472b064
     Returns:
         pd.DataFrame: DataFrame containing ship data
     """
@@ -205,19 +197,8 @@
         )
     if curated:
         query += " AND j.curated_status = 'curated'"
-<<<<<<< HEAD
-
-    query += """
-    )
-    SELECT 
-        v.*,
-        s.sequence
-    FROM valid_ships v
-    LEFT JOIN ships s ON s.accession = v.accession_id
-    """
-=======
-    
-    if with_sequence:   
+
+    if with_sequence:
         query += """
         )
         SELECT 
@@ -256,7 +237,6 @@
             v.assembly_accession
         FROM valid_ships v
         """
->>>>>>> a472b064
 
     try:
         df = pd.read_sql_query(query, session.bind)
@@ -373,10 +353,11 @@
     finally:
         session.close()
 
-<<<<<<< HEAD
 
 @db_retry_decorator()
-def fetch_captains(accession_tags=None, curated=False, dereplicate=True):
+def fetch_captains(
+    accession_tags=None, curated=False, dereplicate=True, with_sequence=False
+):
     """
     Fetch captain data for specified accession tags.
 
@@ -384,29 +365,14 @@
         accession_tags (list, optional): List of accession tags to fetch. If None, fetches all ships.
         curated (bool, optional): If True, only fetch curated ships.
         dereplicate (bool, optional): If True, only return one entry per accession tag. Defaults to True.
+        with_sequence (bool, optional): If True, fetch sequence data. Defaults to False.
 
     Returns:
         pd.DataFrame: DataFrame containing ship data
-=======
-@cache.memoize()
-@db_retry_decorator()
-def fetch_captains(accession_tags=None, curated=False, with_sequence=False):
-    """
-    Fetch captain data for specified accession tags.
-    
-    Args:
-        accession_tags (list, optional): List of accession tags to fetch. If None, fetches all captains.
-        curated (bool, optional): If True, only fetch curated captains.
-        with_sequence (bool, optional): If True, fetch sequence data. Defaults to False.
-    
-    Returns:
-        pd.DataFrame: DataFrame containing captain data
->>>>>>> a472b064
     """
     session = StarbaseSession()
 
     query = """
-<<<<<<< HEAD
     WITH valid_ships AS (
         SELECT DISTINCT 
             c.*
@@ -430,32 +396,16 @@
         s.sequence
     FROM valid_captains v
     LEFT JOIN ships s ON s.accession = v.accession_id
-=======
-    WITH valid_captains AS (
-        SELECT DISTINCT 
-            c.*,
-            a.id as accession_id, 
-            a.accession_tag,
-            j.curated_status,
-            f.familyName,
-            j.starship_navis,
-            j.starship_haplotype
-        FROM captains c
-        INNER JOIN joined_ships j ON c.id = j.captainID_new
-        INNER JOIN accessions a ON j.ship_id = a.id
-        LEFT JOIN family_names f ON j.ship_family_id = f.id
-        WHERE 1=1
->>>>>>> a472b064
-    """
-    
+    """
+
     if accession_tags:
         query += " AND a.accession_tag IN ({})".format(
-            ','.join(f"'{tag}'" for tag in accession_tags)
+            ",".join(f"'{tag}'" for tag in accession_tags)
         )
     if curated:
         query += " AND j.curated_status = 'curated'"
-    
-    if with_sequence:   
+
+    if with_sequence:
         query += """
         )
         SELECT 
@@ -478,14 +428,10 @@
         """
     try:
         df = pd.read_sql_query(query, session.bind)
-<<<<<<< HEAD
 
         if dereplicate:
             df = df.drop_duplicates(subset="accession_tag")
 
-=======
-        
->>>>>>> a472b064
         if df.empty:
             logger.warning("Fetched ships DataFrame is empty.")
         return df
@@ -493,7 +439,7 @@
         logger.error(f"Error fetching ships data: {str(e)}")
         raise
     finally:
-        session.close()    
+        session.close()
 
 
 @cache.memoize()
