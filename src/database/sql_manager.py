--- conflicted
+++ resolved
@@ -3,15 +3,11 @@
 import pandas as pd
 from src.config.database import StarbaseSession
 from src.utils.plot_utils import create_sunburst_plot
-<<<<<<< HEAD
-from src.config.cache import cache
-=======
 from tenacity import retry, stop_after_attempt, wait_exponential, retry_if_exception_type
 from contextlib import contextmanager
 import sqlalchemy.exc
 from sqlalchemy import text
->>>>>>> a55a3665
-
+from src.config.cache import cache
 logger = logging.getLogger(__name__)
 
 @cache.memoize(timeout=86400)
@@ -126,7 +122,6 @@
         session.close()
     
 
-<<<<<<< HEAD
 @cache.memoize(timeout=86400)
 def fetch_ship_table(curated=False):
     """Fetch ship metadata and filter for those with sequence and GFF data."""
@@ -153,12 +148,10 @@
 
     query += " ORDER BY f.familyName ASC"
 
-=======
 @contextmanager
 def db_session_manager():
     """Context manager for database sessions with timeout"""
     session = None
->>>>>>> a55a3665
     try:
         session = StarbaseSession()
         # SQLite doesn't support SET SESSION, so we'll skip the timeout setting
@@ -331,11 +324,8 @@
     finally:
         session.close()
 
-<<<<<<< HEAD
-@cache.memoize(timeout=86400)
-=======
-@db_retry_decorator()
->>>>>>> a55a3665
+@cache.memoize(timeout=86400)
+@db_retry_decorator()
 def get_database_stats():
     """Get statistics about the Starship database."""
     session = StarbaseSession()
