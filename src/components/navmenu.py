import dash_bootstrap_components as dbc
from dash import html

from src.pages import (
    HOME_URL,
    WIKI_URL,
    EXPLORE_URL,
    BLAST_URL,
<<<<<<< HEAD
    # MUMMER_URL,
=======
>>>>>>> 1a5630f9
    SUBMIT_URL,
    ABOUT_URL,
)

<<<<<<< HEAD
navbar = dbc.Navbar(
    [
        dbc.Container(
            fluid=True,
            children=[
                dbc.NavbarToggler(id="navbar-toggler", n_clicks=0),
                dbc.Collapse(
                    [
                        dbc.NavItem(
                            dbc.NavLink(
                                html.P(
                                    ["Home"],
                                    className="nav-item-text",
                                ),
                                href=HOME_URL,
                                active="exact",
                                className="nav-item-link",
                            )
                        ),
                        dbc.NavItem(
                            dbc.NavLink(
                                html.P(
                                    [
                                        html.Span(
                                            "starbase",
                                            className="logo-text",
                                        ),
                                        " Wiki",
                                    ],
                                    className="nav-item-text",
                                ),
                                href=WIKI_URL,
                                active="exact",
                                className="nav-item-link",
                            )
                        ),
                        dbc.NavItem(
                            dbc.NavLink(
                                html.P(
                                    [
                                        "Explore ",
                                        html.Span(
                                            "starbase",
                                            className="logo-text",
                                        ),
                                    ],
                                    className="nav-item-text",
                                ),
                                href=EXPLORE_URL,
                                active="exact",
                                className="nav-item-link",
                            )
                        ),
                        dbc.NavItem(
                            dbc.NavLink(
                                html.P(
                                    [
                                        "BLAST/hmmersearch ",
                                        html.Span(
                                            "starbase",
                                            className="logo-text",
                                        ),
                                    ],
                                    className="nav-item-text",
                                ),
                                href=BLAST_URL,
                                active="exact",
                                className="nav-item-link",
                            )
                        ),
                        # dbc.NavItem(
                        #     dbc.NavLink(
                        #         html.P(
                        #             [
                        #                 "Mummer",
                        #             ],
                        #             className="nav-item-text",
                        #         ),
                        #         href=MUMMER_URL,
                        #         active="exact",
                        #         className="nav-item-link",
                        #     )
                        # ),
                        dbc.NavItem(
                            dbc.NavLink(
                                html.P(
                                    [
                                        "Submit to ",
                                        html.Span(
                                            "starbase",
                                            className="logo-text",
                                        ),
                                    ],
                                    className="nav-item-text",
                                ),
                                href=SUBMIT_URL,
                                active="exact",
                                className="nav-item-link",
                            )
                        ),
                        dbc.NavItem(
                            dbc.NavLink(
                                html.P(["About"], className="nav-item-text"),
                                href=ABOUT_URL,
                                active="exact",
                                className="nav-item-link",
                            )
                        ),
                    ],
                    id="navbar-collapse",
                    is_open=False,
                    navbar=True,
                    className="justify-content-start",
                ),
            ],
        ),
    ]
=======

navbar_content = [
    dbc.NavItem(
        dbc.NavLink(
            html.P(
                [
                    "Wiki",
                ],
                className="nav-item-text",
            ),
            href=WIKI_URL,
            active="exact",
            className="nav-item-link",
        )
    ),
    dbc.NavItem(
        dbc.NavLink(
            html.P(
                ["Explore"],
                className="nav-item-text",
            ),
            href=EXPLORE_URL,
            active="exact",
            className="nav-item-link",
        )
    ),
    dbc.NavItem(
        dbc.NavLink(
            html.P(
                ["BLAST"],
                className="nav-item-text",
            ),
            href=BLAST_URL,
            active="exact",
            className="nav-item-link",
        )
    ),
    dbc.NavItem(
        dbc.NavLink(
            html.P(
                ["Submit"],
                className="nav-item-text",
            ),
            href=SUBMIT_URL,
            active="exact",
            className="nav-item-link",
        )
    ),
    dbc.NavItem(
        dbc.NavLink(
            html.P(["About"], className="nav-item-text"),
            href=ABOUT_URL,
            active="exact",
            className="nav-item-link",
        )
    ),
]


navbar = dbc.NavbarSimple(
    children=navbar_content,
    brand=html.Span("starbase", className="logo-text"),
    brand_href=HOME_URL,
    brand_style={
        "align-items": "center",
        "justify-content": "center",
        "textAlign": "left",
    },
    color="primary",
    dark=True,
>>>>>>> 1a5630f9
)


def navmenu():
    return html.Div(
        [navbar],
<<<<<<< HEAD
    )


# add callback for toggling the collapse on small screens
@callback(
    Output("navbar-collapse", "is_open"),
    [Input("navbar-toggler", "n_clicks")],
    [State("navbar-collapse", "is_open")],
)
def toggle_navbar_collapse(n, is_open):
    if n:
        return not is_open
    return is_open


# def test_blast_ui():
#     html.Iframe(src='assets/blaster.html')
# layout = test_blast_ui

# def blasterjs_ui():
#     html.Div([
#         html.Div([
#             # dcc.Upload(
#             #     id='blastinput',
#             #     children=html.Div([
#             #         'Drag and Drop or ',
#             #         html.A('Select Files')
#             #     ]),
#             #     multiple=False
#             # ),
#             html.Div(id='blast-multiple-alignments'),
#             html.Div(id='blast-alignments-table'),
#             html.Div(id='blast-single-alignment')
#         ]),
#         html.Script(src='lib/html2canvas.min.js', type='text/javascript'),
#         html.Script(src='lib/blaster.min.js', type='text/javascript'),
#         html.Script("""
#             var blasterjs = require("biojs-vis-blasterjs")
#             var instance = new blasterjs({
#                 string: "tmp/blast.out",
#                 multipleAlignments: "blast-multiple-alignments",
#                 alignmentsTable: "blast-alignments-table",
#                 singleAlignment: "blast-single-alignment",
#             })
#         """, type='text/javascript')
#     ])

# layout = blasterjs_ui
=======
        # style=SIDEBAR_STYLE,
    )
>>>>>>> 1a5630f9
<|MERGE_RESOLUTION|>--- conflicted
+++ resolved
@@ -6,133 +6,10 @@
     WIKI_URL,
     EXPLORE_URL,
     BLAST_URL,
-<<<<<<< HEAD
-    # MUMMER_URL,
-=======
->>>>>>> 1a5630f9
     SUBMIT_URL,
     ABOUT_URL,
 )
 
-<<<<<<< HEAD
-navbar = dbc.Navbar(
-    [
-        dbc.Container(
-            fluid=True,
-            children=[
-                dbc.NavbarToggler(id="navbar-toggler", n_clicks=0),
-                dbc.Collapse(
-                    [
-                        dbc.NavItem(
-                            dbc.NavLink(
-                                html.P(
-                                    ["Home"],
-                                    className="nav-item-text",
-                                ),
-                                href=HOME_URL,
-                                active="exact",
-                                className="nav-item-link",
-                            )
-                        ),
-                        dbc.NavItem(
-                            dbc.NavLink(
-                                html.P(
-                                    [
-                                        html.Span(
-                                            "starbase",
-                                            className="logo-text",
-                                        ),
-                                        " Wiki",
-                                    ],
-                                    className="nav-item-text",
-                                ),
-                                href=WIKI_URL,
-                                active="exact",
-                                className="nav-item-link",
-                            )
-                        ),
-                        dbc.NavItem(
-                            dbc.NavLink(
-                                html.P(
-                                    [
-                                        "Explore ",
-                                        html.Span(
-                                            "starbase",
-                                            className="logo-text",
-                                        ),
-                                    ],
-                                    className="nav-item-text",
-                                ),
-                                href=EXPLORE_URL,
-                                active="exact",
-                                className="nav-item-link",
-                            )
-                        ),
-                        dbc.NavItem(
-                            dbc.NavLink(
-                                html.P(
-                                    [
-                                        "BLAST/hmmersearch ",
-                                        html.Span(
-                                            "starbase",
-                                            className="logo-text",
-                                        ),
-                                    ],
-                                    className="nav-item-text",
-                                ),
-                                href=BLAST_URL,
-                                active="exact",
-                                className="nav-item-link",
-                            )
-                        ),
-                        # dbc.NavItem(
-                        #     dbc.NavLink(
-                        #         html.P(
-                        #             [
-                        #                 "Mummer",
-                        #             ],
-                        #             className="nav-item-text",
-                        #         ),
-                        #         href=MUMMER_URL,
-                        #         active="exact",
-                        #         className="nav-item-link",
-                        #     )
-                        # ),
-                        dbc.NavItem(
-                            dbc.NavLink(
-                                html.P(
-                                    [
-                                        "Submit to ",
-                                        html.Span(
-                                            "starbase",
-                                            className="logo-text",
-                                        ),
-                                    ],
-                                    className="nav-item-text",
-                                ),
-                                href=SUBMIT_URL,
-                                active="exact",
-                                className="nav-item-link",
-                            )
-                        ),
-                        dbc.NavItem(
-                            dbc.NavLink(
-                                html.P(["About"], className="nav-item-text"),
-                                href=ABOUT_URL,
-                                active="exact",
-                                className="nav-item-link",
-                            )
-                        ),
-                    ],
-                    id="navbar-collapse",
-                    is_open=False,
-                    navbar=True,
-                    className="justify-content-start",
-                ),
-            ],
-        ),
-    ]
-=======
 
 navbar_content = [
     dbc.NavItem(
@@ -203,63 +80,10 @@
     },
     color="primary",
     dark=True,
->>>>>>> 1a5630f9
 )
 
 
 def navmenu():
     return html.Div(
         [navbar],
-<<<<<<< HEAD
-    )
-
-
-# add callback for toggling the collapse on small screens
-@callback(
-    Output("navbar-collapse", "is_open"),
-    [Input("navbar-toggler", "n_clicks")],
-    [State("navbar-collapse", "is_open")],
-)
-def toggle_navbar_collapse(n, is_open):
-    if n:
-        return not is_open
-    return is_open
-
-
-# def test_blast_ui():
-#     html.Iframe(src='assets/blaster.html')
-# layout = test_blast_ui
-
-# def blasterjs_ui():
-#     html.Div([
-#         html.Div([
-#             # dcc.Upload(
-#             #     id='blastinput',
-#             #     children=html.Div([
-#             #         'Drag and Drop or ',
-#             #         html.A('Select Files')
-#             #     ]),
-#             #     multiple=False
-#             # ),
-#             html.Div(id='blast-multiple-alignments'),
-#             html.Div(id='blast-alignments-table'),
-#             html.Div(id='blast-single-alignment')
-#         ]),
-#         html.Script(src='lib/html2canvas.min.js', type='text/javascript'),
-#         html.Script(src='lib/blaster.min.js', type='text/javascript'),
-#         html.Script("""
-#             var blasterjs = require("biojs-vis-blasterjs")
-#             var instance = new blasterjs({
-#                 string: "tmp/blast.out",
-#                 multipleAlignments: "blast-multiple-alignments",
-#                 alignmentsTable: "blast-alignments-table",
-#                 singleAlignment: "blast-single-alignment",
-#             })
-#         """, type='text/javascript')
-#     ])
-
-# layout = blasterjs_ui
-=======
-        # style=SIDEBAR_STYLE,
-    )
->>>>>>> 1a5630f9
+    )