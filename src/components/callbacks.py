--- conflicted
+++ resolved
@@ -324,48 +324,13 @@
         Output(modal_id, "opened"),
         Output(content_id, "children"),
         Output(title_id, "children"),
-<<<<<<< HEAD
-        [Input(table_id, "active_cell")],
-        [
-            State(modal_id, "opened"),
-            State(table_id, "data"),
-            State(table_id, "derived_virtual_data"),
-            State(table_id, "derived_virtual_selected_rows"),
-            State(table_id, "page_current"),
-            State(table_id, "page_size"),
-        ],
-    )
-    def toggle_modal(active_cell, is_open, table_data, filtered_data, selected_rows, page_current, page_size):        
-=======
         Input(table_id, "cellClicked"),
         prevent_initial_call=True
     )
     def toggle_modal(cell_clicked):
->>>>>>> c4d42d27
         try:
             if not cell_clicked:
                 return False, no_update, no_update
-<<<<<<< HEAD
-                
-            data_to_use = filtered_data if filtered_data is not None else table_data
-            
-            initial_df = cache.get("meta_data")
-            if initial_df is not None:
-                logger.debug(f"Cache accessions: {initial_df['accession_tag'].head().tolist()}")
-            else:
-                logger.debug("No data in meta_data cache")
-                initial_df = fetch_meta_data()
-                logger.debug(f"Freshly fetched accessions: {initial_df['accession_tag'].head().tolist()}")
-            
-            data_to_use = filtered_data if filtered_data is not None else table_data
-            row_data = data_to_use[active_cell["row"]]
-            # Calculate the correct row index based on current page
-            actual_row_index = (page_current or 0) * page_size + active_cell["row"]
-            row_data = data_to_use[actual_row_index]
-            
-            accession = str(row_data["accession_tag"]).strip("[]").split("/")[-1].strip()
-            logger.debug(f"Looking for accession in cache: {accession}")
-=======
             
             # Check if the clicked cell is in the accession_tag column
             if cell_clicked["colId"] == "accession_tag":
@@ -375,7 +340,6 @@
                 
                 modal_content, modal_title = create_accession_modal(accession)
                 return True, modal_content, modal_title
->>>>>>> c4d42d27
             
             return False, no_update, no_update
             
