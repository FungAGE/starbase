from dash import html
import pandas as pd
import dash_mantine_components as dmc
from dash_iconify import DashIconify
import dash_ag_grid as dag

from src.config.logging import get_logger
from src.config.cache import cache
from src.database.sql_manager import fetch_paper_data

logger = get_logger(__name__)


def truncate_string(s, length=40):
    return s if len(s) <= length else s[:length] + "..."


def table_loading_alert():
    return html.Div(
        dmc.Alert(
            title="No Data Available",
            children="Waiting for data to load...",
            color="blue",
            variant="light",
            icon=[DashIconify(icon="line-md:loading-loop")],
        ),
        style={"padding": "20px"},
    )


def table_no_results_alert():
    return html.Div(
        dmc.Alert(
            title="No Results Found",
            children="The query returned no results.",
            color="yellow",
            variant="light",
            icon=[DashIconify(icon="clarity:empty-line")],
        ),
        style={"padding": "20px"},
    )


def table_error(e):
    return html.Div(
        dmc.Alert(
            title="Error",
            children=f"Failed to create table: {str(e)}",
            color="red",
            variant="filled",
        ),
        style={"padding": "20px"},
    )


<<<<<<< HEAD
def make_ship_table(df, id, columns=None, select_rows=False, pg_sz=None):
    """
    Specific table constructor for ship data with accession tag handling.

    Args:
        df (pd.DataFrame): Ship data to display
        id (str): Unique identifier for the table
        columns (list): Column definitions
        select_rows (bool): Enable row selection
        pg_sz (int): Number of rows per page
    """
    # Handle empty or None DataFrame
    if df is None or (isinstance(df, pd.DataFrame) and df.empty):
        if columns:
            df = pd.DataFrame(columns=[col["field"] for col in columns])
        else:
            df = pd.DataFrame()

    # If we have accession_display column, use it for display but keep accession_tag for functionality
    if isinstance(df, pd.DataFrame) and "accession_display" in df.columns:
        # Create a display copy where accession_tag is replaced with accession_display
        display_df = df.copy()
        display_df["accession_tag"] = display_df["accession_display"]
    else:
        display_df = df

    # Create column definitions
    if columns:
        grid_columns = []
        for col in columns:
            col_def = {
                "field": col["field"],
                "headerName": col["name"]
                if "name" in col
                else col["field"].replace("_", " ").title(),
                "flex": 1,
            }

            # Add special styling for accession_tag
            if col["field"] == "accession_tag":
                col_def.update(
                    {
                        "cellStyle": {"cursor": "pointer", "color": "#1976d2"},
                        "cellClass": "clickable-cell",
                    }
                )

            grid_columns.append(col_def)
    else:
        grid_columns = [
            {"field": col} for col in display_df.columns if col != "accession_display"
        ]

    # Simplified stable grid options
    grid_options = {
        "pagination": True,
        "paginationPageSize": pg_sz or 10,
        "suppressPropertyNamesCheck": True,
        "rowHeight": 48,
        "headerHeight": 48,
    }

    # Only add selection-related options if selection is enabled
    if select_rows:
        grid_options.update(
            {
                "rowSelection": "multiple",
                "suppressRowClickSelection": True,  # Only select via checkbox
            }
        )

    return dag.AgGrid(
        id=id,
        columnDefs=grid_columns,
        rowData=display_df.to_dict("records")
        if isinstance(display_df, pd.DataFrame)
        else display_df,
        defaultColDef={
            "resizable": True,
            "sortable": True,
            "filter": True,
            "minWidth": 100,
        },
        dashGridOptions=grid_options,
        className="ag-theme-alpine",
        style={
            "width": "100%",
            "height": "500px",  # Fixed height for stability
            "border": "1px solid #dee2e6",
            "borderRadius": "4px",
        },
        persistence=True,
        persistence_type="memory",
    )


=======
>>>>>>> cd731860
def make_pgv_table(df, id, columns=None, select_rows=False, pg_sz=None):
    """
    Specific table constructor for ship data using AG Grid.
    """
    # Handle empty or None DataFrame
    if df is None or (isinstance(df, pd.DataFrame) and df.empty):
        if columns:
            # Handle both "field" and "id" column formats
            df = pd.DataFrame(
                columns=[col.get("field") or col.get("id") for col in columns]
            )
        else:
            df = pd.DataFrame()

    # If we have accession_display column, use it for display but keep accession_tag for functionality
    if isinstance(df, pd.DataFrame) and "accession_display" in df.columns:
        # Create a display copy where accession_tag is replaced with accession_display
        display_df = df.copy()
        display_df["accession_tag"] = display_df["accession_display"]
    else:
        display_df = df

    # Convert column format to AG Grid format
    if columns:
        grid_columns = []
        for i, col in enumerate(columns):
            col_def = {
                "field": col.get("id") or col.get("field"),
                "headerName": col.get("name")
                or col.get("headerName")
                or col.get("field", "").replace("_", " ").title(),
                "flex": 1,
                "sortable": True,
                "filter": True,
            }

            # Add checkboxes for the first column if selection is enabled
            if select_rows and i == 0:
                col_def.update(
                    {
                        "checkboxSelection": True,
                        "headerCheckboxSelection": True,
                        "width": 180,
                        "minWidth": 150,
                        "flex": 0,
                    }
                )

            # Add special styling for accession_tag
            if col.get("id") == "accession_tag" or col.get("field") == "accession_tag":
                col_def.update(
                    {
                        "cellStyle": {"cursor": "pointer", "color": "#1976d2"},
                    }
                )

            grid_columns.append(col_def)
    else:
        grid_columns = [
            {
                "field": col,
                "headerName": col.replace("_", " ").title(),
                "sortable": True,
            }
            for col in display_df.columns
            if col != "accession_display"
        ]

    # Simplified grid options
    grid_options = {
        "pagination": True,
        "paginationPageSize": pg_sz or 10,
        "suppressPropertyNamesCheck": True,
        "rowHeight": 48,
        "headerHeight": 48,
    }

    # Only add selection-related options if selection is enabled
    if select_rows:
        grid_options.update(
            {
                "rowSelection": "multiple",
                "suppressRowClickSelection": True,
            }
        )

    return dag.AgGrid(
        id=id,
        columnDefs=grid_columns,
        rowData=display_df.to_dict("records")
        if isinstance(display_df, pd.DataFrame)
        else display_df,
        defaultColDef={
            "resizable": True,
            "minWidth": 100,
        },
        dashGridOptions=grid_options,
        className="ag-theme-alpine",
        style={
            "width": "100%",
            "height": "450px",  # Increased height for better usability
            "border": "1px solid #dee2e6",
            "borderRadius": "4px",
        },
    )


def make_paper_table():
    """Table for displaying paper data."""
    df = cache.get("paper_data")
    if df is None:
        df = fetch_paper_data()
    if df is None:
        df = pd.DataFrame(columns=["Title", "PublicationYear", "Author", "DOI"])
    elif not df.empty:
        df_summary = (
            df.groupby("Title")
            .agg(
                {
                    "familyName": lambda x: ", ".join(sorted(filter(None, x.unique()))),
                    "Author": "first",
                    "PublicationYear": "first",
                    "DOI": "first",
                    "Url": "first",
                }
            )
            .reset_index()
        )
        df = df_summary.sort_values(by="PublicationYear", ascending=False)

        df["DOI"] = df["DOI"].apply(
            lambda x: f"[{x}](https://doi.org/{x})" if pd.notnull(x) else ""
        )

    columns = [
        {
            "field": "Title",
            "headerName": "Title",
            "flex": 2,
            "tooltipField": "Title",
            "wrapText": True,
        },
        {
            "field": "PublicationYear",
            "headerName": "Publication Year",
            "flex": 1,
        },
        {
            "field": "Author",
            "headerName": "Authors",
            "flex": 1.5,
            "tooltipField": "Author",
            "wrapText": True,
        },
        {"field": "DOI", "headerName": "DOI", "flex": 1, "cellRenderer": "markdown"},
    ]

    if isinstance(df, pd.DataFrame):
        row_data = df.fillna("").to_dict("records")
    else:
        row_data = []

    return html.Div(
        dag.AgGrid(
            id="papers-table",
            columnDefs=columns,
            rowData=row_data,
            defaultColDef={
                "resizable": True,
                "minWidth": 100,
            },
            dashGridOptions={
                "pagination": True,
                "paginationPageSize": 10,
                "suppressPropertyNamesCheck": True,
                "rowHeight": 48,
                "headerHeight": 48,
            },
            className="ag-theme-alpine",
            style={
                "width": "100%",
                "height": "500px",
                "border": "1px solid #dee2e6",
                "borderRadius": "4px",
            },
            persistence=True,
            persistence_type="memory",
        ),
        style={"width": "100%"},
    )


def make_dl_table(df, id, table_columns):
    """
    Specific table constructor for ship data with accession tag handling and download options.

    Args:
        df (pd.DataFrame): Ship data to display
        id (str): Unique identifier for the table
        table_columns (list): Column definitions
    """    # Ensure we have a valid data structure
    if df is None or (isinstance(df, list) and len(df) == 0):
        row_data = []
    elif isinstance(df, pd.DataFrame):
        # If we have accession_display column, use it for display but keep accession_tag for functionality
        if "accession_display" in df.columns:
            display_df = df.copy()
            display_df["accession_tag"] = display_df["accession_display"]
            row_data = display_df.to_dict("records")
        else:
            row_data = df.to_dict("records")
    else:
        row_data = df  # Assume it's already in records format

    columns = []
    for i, col in enumerate(table_columns):
        col_def = {
            "field": col["id"],
            "headerName": col["name"],
            "flex": 1,
            "sortable": True,
            "filter": True,
        }

        # Add checkbox and special styling to accession columns
        if col["id"] in ["accession_tag", "accession_display"]:
            col_def.update(
                {
                    "checkboxSelection": True,
                    "headerCheckboxSelection": True,
                    "cellStyle": {"cursor": "pointer", "color": "#1976d2"},
                    "width": 180,
                    "minWidth": 150,
                    "flex": 0,
                }
            )

        columns.append(col_def)

    # Simplified stable grid options
    grid_options = {
        "pagination": True,
        "paginationPageSize": 25,
        "suppressPropertyNamesCheck": True,
        "rowHeight": 48,
        "headerHeight": 48,
        "rowSelection": "multiple",
        "suppressRowClickSelection": True,  # Only select via checkbox
    }

    return html.Div(
        dag.AgGrid(
            id=id,
            columnDefs=columns,
            rowData=row_data,
            defaultColDef={
                "resizable": True,
                "minWidth": 100,
            },
            dashGridOptions=grid_options,
            className="ag-theme-alpine",
            style={
                "width": "100%",
                "height": "600px",  # Fixed height for better stability
                "border": "1px solid #dee2e6",
                "borderRadius": "4px",
            },
            persistence=True,
            persistence_type="memory",
        )
    )


def make_wiki_table(n_ships, max_size, min_size):
    """Create a summary table for a Starship family."""
    data = [
        {
            "Metric": "Total Number of Starships",
            "Value": f"{n_ships:,.0f}",
        },
        {
            "Metric": "Maximum Size (bp)",
            "Value": f"{max_size:,.0f}",
        },
        {
            "Metric": "Minimum Size (bp)",
            "Value": f"{min_size:,.0f}",
        },
    ]

    columns = [
        {"field": "Metric", "headerName": "Metric", "flex": 2},
        {"field": "Value", "headerName": "Value", "flex": 1},
    ]

    return dag.AgGrid(
        id="wiki-summary-table",
        columnDefs=columns,
        rowData=data,
        defaultColDef={
            "resizable": True,
            "minWidth": 100,
        },
        dashGridOptions={
            "pagination": False,
            "suppressPropertyNamesCheck": True,
            "rowHeight": 48,
            "headerHeight": 48,
        },
        className="ag-theme-alpine",
        style={
            "width": "100%",
            "height": "192px",
            "border": "1px solid #dee2e6",
            "borderRadius": "4px",
        },
        persistence=True,
        persistence_type="memory",
    )<|MERGE_RESOLUTION|>--- conflicted
+++ resolved
@@ -53,7 +53,6 @@
     )
 
 
-<<<<<<< HEAD
 def make_ship_table(df, id, columns=None, select_rows=False, pg_sz=None):
     """
     Specific table constructor for ship data with accession tag handling.
@@ -86,9 +85,11 @@
         for col in columns:
             col_def = {
                 "field": col["field"],
-                "headerName": col["name"]
-                if "name" in col
-                else col["field"].replace("_", " ").title(),
+                "headerName": (
+                    col["name"]
+                    if "name" in col
+                    else col["field"].replace("_", " ").title()
+                ),
                 "flex": 1,
             }
 
@@ -128,9 +129,11 @@
     return dag.AgGrid(
         id=id,
         columnDefs=grid_columns,
-        rowData=display_df.to_dict("records")
-        if isinstance(display_df, pd.DataFrame)
-        else display_df,
+        rowData=(
+            display_df.to_dict("records")
+            if isinstance(display_df, pd.DataFrame)
+            else display_df
+        ),
         defaultColDef={
             "resizable": True,
             "sortable": True,
@@ -150,8 +153,6 @@
     )
 
 
-=======
->>>>>>> cd731860
 def make_pgv_table(df, id, columns=None, select_rows=False, pg_sz=None):
     """
     Specific table constructor for ship data using AG Grid.
@@ -241,9 +242,11 @@
     return dag.AgGrid(
         id=id,
         columnDefs=grid_columns,
-        rowData=display_df.to_dict("records")
-        if isinstance(display_df, pd.DataFrame)
-        else display_df,
+        rowData=(
+            display_df.to_dict("records")
+            if isinstance(display_df, pd.DataFrame)
+            else display_df
+        ),
         defaultColDef={
             "resizable": True,
             "minWidth": 100,
@@ -352,7 +355,7 @@
         df (pd.DataFrame): Ship data to display
         id (str): Unique identifier for the table
         table_columns (list): Column definitions
-    """    # Ensure we have a valid data structure
+    """  # Ensure we have a valid data structure
     if df is None or (isinstance(df, list) and len(df) == 0):
         row_data = []
     elif isinstance(df, pd.DataFrame):
