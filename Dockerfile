--- conflicted
+++ resolved
@@ -21,19 +21,11 @@
 RUN apt-get update && apt-get upgrade -y && apt-get clean && rm -rf /var/lib/apt/lists/* && \
     chmod +x start-script.sh && \
     chown -R $USER:$USER $HOME
-<<<<<<< HEAD
-
-USER $USER
-
-RUN pip install --no-cache-dir -r $HOME/requirements.txt
-
-=======
 
 USER $USER
 
 RUN pip install --no-cache-dir -r $HOME/requirements.txt \
 
->>>>>>> 28ae3571
 EXPOSE 8000
 
 ENTRYPOINT ["./start-script.sh"]