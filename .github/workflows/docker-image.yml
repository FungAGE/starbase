name: Create and publish a Docker image to ghcr.io

on:
  push:
    branches:
      - main

env:
  REGISTRY: ghcr.io
  IMAGE_NAME: ${{ github.repository }}

jobs:
  build-and-push-image:
    runs-on: ubuntu-latest
    permissions:
      contents: read
      packages: write

    steps:
      - name: Checkout repository
        uses: actions/checkout@v3
        with:
          lfs: true

      - name: Git Semantic Version
        uses: PaulHatch/semantic-version@v5.4.0

      - name: Log in to the Container registry
        uses: docker/login-action@f054a8b539a109f9f41c372932f1ae047eff08c9
        with:
          registry: ${{ env.REGISTRY }}
          username: ${{ github.actor }}
          password: ${{ secrets.GITHUB_TOKEN }}

      - name: Extract metadata (tags, labels) for Docker
        id: meta
        uses: docker/metadata-action@v4
        with:
          images: ${{ env.REGISTRY }}/${{ env.IMAGE_NAME }}
          tags: |
            type=raw,value={{date 'YYYYMMDD-HHmmss' tz='Europe/Stockholm'}}
            # serve requires unique tags for each version of the app, so 'latest' will not work
            # type=raw,value=latest

      - name: Set up Docker Buildx
        uses: docker/setup-buildx-action@v2

      - name: Build and push Docker image
        uses: docker/build-push-action@v4
        with:
          context: .
          push: true
          tags: ${{ steps.meta.outputs.tags }}
          labels: ${{ steps.meta.outputs.labels }}
          cache-from: type=gha
          cache-to: type=gha,mode=max
          build-args: |
            DB_USER=${{ secrets.DB_USER }}
            DB_PASSWORD=${{ secrets.DB_PASSWORD }}
            DB_HOST=${{ secrets.DB_HOST }}
            DB_PORT=${{ secrets.DB_PORT }}
            DB_NAME=${{ secrets.DB_NAME }}
            TS_AUTH_KEY=${{ secrets.TS_AUTH_KEY }}

      - name: Remove old packages
        uses: actions/delete-package-versions@v5
        with:
          owner: FungAGE
          token: ${{ secrets.GH_PAT }}
<<<<<<< HEAD
          min-versions-to-keep: 0
=======
          min-versions-to-keep: 0
          # num-old-versions-to-delete: 1
          delete-only-pre-release-versions: false
          delete-only-untagged-versions: false
>>>>>>> 69b4ec97
<|MERGE_RESOLUTION|>--- conflicted
+++ resolved
@@ -67,11 +67,4 @@
         with:
           owner: FungAGE
           token: ${{ secrets.GH_PAT }}
-<<<<<<< HEAD
-          min-versions-to-keep: 0
-=======
-          min-versions-to-keep: 0
-          # num-old-versions-to-delete: 1
-          delete-only-pre-release-versions: false
-          delete-only-untagged-versions: false
->>>>>>> 69b4ec97
+          min-versions-to-keep: 0