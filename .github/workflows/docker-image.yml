--- conflicted
+++ resolved
@@ -21,10 +21,7 @@
         uses: actions/checkout@v3
         with:
           lfs: true
-<<<<<<< HEAD
-
-=======
->>>>>>> af386de2
+          
       - name: Log in to the Container registry
         uses: docker/login-action@f054a8b539a109f9f41c372932f1ae047eff08c9
         with:
